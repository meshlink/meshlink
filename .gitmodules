[submodule "avahi"]
	path = avahi
	url = git@chicago.everbase.net:meshlink/avahi-noptr.git
	branch = noptr
<<<<<<< HEAD
[submodule "catta"]
	path = catta
	url = https://github.com/everbase/catta.git
	branch = develop
=======
[submodule "src/utcp"]
	path = src/utcp
	url = git://meshlink.io/utcp
>>>>>>> c6cc7da5
<|MERGE_RESOLUTION|>--- conflicted
+++ resolved
@@ -1,14 +1,7 @@
-[submodule "avahi"]
-	path = avahi
-	url = git@chicago.everbase.net:meshlink/avahi-noptr.git
-	branch = noptr
-<<<<<<< HEAD
 [submodule "catta"]
 	path = catta
 	url = https://github.com/everbase/catta.git
 	branch = develop
-=======
 [submodule "src/utcp"]
 	path = src/utcp
-	url = git://meshlink.io/utcp
->>>>>>> c6cc7da5
+	url = git://meshlink.io/utcp