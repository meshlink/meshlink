/*
    route.c -- routing
    Copyright (C) 2014 Guus Sliepen <guus@meshlink.io>

    This program is free software; you can redistribute it and/or modify
    it under the terms of the GNU General Public License as published by
    the Free Software Foundation; either version 2 of the License, or
    (at your option) any later version.

    This program is distributed in the hope that it will be useful,
    but WITHOUT ANY WARRANTY; without even the implied warranty of
    MERCHANTABILITY or FITNESS FOR A PARTICULAR PURPOSE.  See the
    GNU General Public License for more details.

    You should have received a copy of the GNU General Public License along
    with this program; if not, write to the Free Software Foundation, Inc.,
    51 Franklin Street, Fifth Floor, Boston, MA 02110-1301 USA.
*/

#include "system.h"
#include "xalloc.h"

#include "logger.h"
#include "meshlink_internal.h"
#include "net.h"
#include "route.h"
#include "utils.h"

bool decrement_ttl = false;

static bool checklength(node_t *source, vpn_packet_t *packet, uint16_t length) {
	if(packet->len < length) {
		logger(source->mesh, MESHLINK_WARNING, "Got too short packet from %s (%s)", source->name, source->hostname);
		return false;
	} else
		return true;
}

<<<<<<< HEAD
=======
// @return the sockerrno, 0 on success, -1 on other errors
>>>>>>> 972b8772
int route(meshlink_handle_t *mesh, node_t *source, vpn_packet_t *packet) {
	// TODO: route on name or key

	node_t *owner = NULL;
	node_t *via = NULL;
	meshlink_packethdr_t *hdr = (meshlink_packethdr_t *) packet->data;
	owner = lookup_node(mesh, (char *)hdr->destination);
	logger(mesh, MESHLINK_DEBUG, "Routing packet from \"%s\" to \"%s\"\n", hdr->source, hdr->destination);

	//Check Lenght
	if(!checklength(source, packet, sizeof *hdr))
		return -1;

	if(owner == NULL) {
		//Lookup failed
		logger(mesh, MESHLINK_WARNING, "Cant lookup the owner of a packet in the route() function. This should never happen!\n");
		logger(mesh, MESHLINK_WARNING, "Destination was: %s\n", hdr->destination);
		return -1;
	}

	if(owner == mesh->self) {
		const void *payload = packet->data + sizeof *hdr;
		size_t len = packet->len - sizeof *hdr;

		// check log level before calling bin2hex since that's an expensive call
		if(mesh->log_level <= MESHLINK_DEBUG) {
			char* hex = xzalloc(len * 2 + 1);
			bin2hex(payload, hex, len);
			logger(mesh, MESHLINK_DEBUG, "I received a packet for me with payload: %s\n", hex);
			free(hex);
		}

		if(mesh->receive_cb)
			mesh->receive_cb(mesh, (meshlink_node_t *)source, payload, len);
		return 0;
	}

	if(!owner->status.reachable) {
		//TODO: check what to do here, not just print a warning
		logger(mesh, MESHLINK_WARNING, "The owner of a packet in the route() function is unreachable. Dropping packet.\n");
		return -1;
	}

	via = (owner->via == mesh->self) ? owner->nexthop : owner->via;
	if(via == source) {
		logger(mesh, MESHLINK_ERROR, "Routing loop for packet from %s (%s)!", source->name, source->hostname);
		return -1;
	}

	return send_packet(mesh, owner, packet);
}<|MERGE_RESOLUTION|>--- conflicted
+++ resolved
@@ -36,10 +36,7 @@
 		return true;
 }
 
-<<<<<<< HEAD
-=======
 // @return the sockerrno, 0 on success, -1 on other errors
->>>>>>> 972b8772
 int route(meshlink_handle_t *mesh, node_t *source, vpn_packet_t *packet) {
 	// TODO: route on name or key
 
