--- conflicted
+++ resolved
@@ -102,94 +102,12 @@
 	memcpy(&packet->data[6], &tmp, sizeof tmp);
 }
 	
-<<<<<<< HEAD
-static void age_subnets(int fd, short events, void *data)
-{
+static void age_subnets(int fd, short events, void *data) {
 	subnet_t *s;
 	connection_t *c;
 	splay_node_t *node, *next, *node2;
 	bool left = false;
 	time_t now = time(NULL);
-
-	cp();
-
-	for(node = myself->subnet_tree->head; node; node = next) {
-		next = node->next;
-		s = node->data;
-		if(s->expires && s->expires < now) {
-			ifdebug(TRAFFIC) {
-				char netstr[MAXNETSTR];
-				if(net2str(netstr, sizeof netstr, s))
-					logger(LOG_INFO, _("Subnet %s expired"), netstr);
-			}
-
-			for(node2 = connection_tree->head; node2; node2 = node2->next) {
-				c = node2->data;
-				if(c->status.active)
-					send_del_subnet(c, s);
-			}
-
-			subnet_del(myself, s);
-		} else {
-			if(s->expires)
-				left = true;
-		}
-	}
-
-	if(left)
-		event_add(&age_subnets_event, &(struct timeval){10, 0});
-}
-
-static void learn_mac(mac_t *address)
-{
-=======
-static void learn_mac(mac_t *address) {
->>>>>>> 9a2b0f88
-	subnet_t *subnet;
-	splay_node_t *node;
-	connection_t *c;
-
-	subnet = lookup_subnet_mac(address);
-
-	/* If we don't know this MAC address yet, store it */
-
-	if(!subnet) {
-		ifdebug(TRAFFIC) logger(LOG_INFO, "Learned new MAC address %hx:%hx:%hx:%hx:%hx:%hx",
-				   address->x[0], address->x[1], address->x[2], address->x[3],
-				   address->x[4], address->x[5]);
-
-		subnet = new_subnet();
-		subnet->type = SUBNET_MAC;
-		subnet->expires = time(NULL) + macexpire;
-		subnet->net.mac.address = *address;
-		subnet_add(myself, subnet);
-
-		/* And tell all other tinc daemons it's our MAC */
-
-		for(node = connection_tree->head; node; node = node->next) {
-			c = node->data;
-			if(c->status.active)
-				send_add_subnet(c, subnet);
-		}
-<<<<<<< HEAD
-
-		if(!timeout_initialized(&age_subnets_event))
-			timeout_set(&age_subnets_event, age_subnets, NULL);
-		event_add(&age_subnets_event, &(struct timeval){10, 0});
-	} else {
-		if(subnet->expires)
-			subnet->expires = time(NULL) + macexpire;
-=======
-	}
-
-	if(subnet->expires)
-		subnet->expires = now + macexpire;
-}
-
-void age_subnets(void) {
-	subnet_t *s;
-	connection_t *c;
-	avl_node_t *node, *next, *node2;
 
 	for(node = myself->subnet_tree->head; node; node = next) {
 		next = node->next;
@@ -208,8 +126,51 @@
 			}
 
 			subnet_del(myself, s);
+		} else {
+			if(s->expires)
+				left = true;
 		}
->>>>>>> 9a2b0f88
+	}
+
+	if(left)
+		event_add(&age_subnets_event, &(struct timeval){10, 0});
+}
+
+static void learn_mac(mac_t *address)
+{
+	subnet_t *subnet;
+	splay_node_t *node;
+	connection_t *c;
+
+	subnet = lookup_subnet_mac(address);
+
+	/* If we don't know this MAC address yet, store it */
+
+	if(!subnet) {
+		ifdebug(TRAFFIC) logger(LOG_INFO, "Learned new MAC address %hx:%hx:%hx:%hx:%hx:%hx",
+				   address->x[0], address->x[1], address->x[2], address->x[3],
+				   address->x[4], address->x[5]);
+
+		subnet = new_subnet();
+		subnet->type = SUBNET_MAC;
+		subnet->expires = time(NULL) + macexpire;
+		subnet->net.mac.address = *address;
+		subnet_add(myself, subnet);
+
+		/* And tell all other tinc daemons it's our MAC */
+
+		for(node = connection_tree->head; node; node = node->next) {
+			c = node->data;
+			if(c->status.active)
+				send_add_subnet(c, subnet);
+		}
+
+		if(!timeout_initialized(&age_subnets_event))
+			timeout_set(&age_subnets_event, age_subnets, NULL);
+		event_add(&age_subnets_event, &(struct timeval){10, 0});
+	} else {
+		if(subnet->expires)
+			subnet->expires = time(NULL) + macexpire;
 	}
 }
 
@@ -705,13 +666,8 @@
 	/* Check if this is a valid ARP request */
 
 	if(ntohs(arp.arp_hrd) != ARPHRD_ETHER || ntohs(arp.arp_pro) != ETH_P_IP ||
-<<<<<<< HEAD
 	   arp.arp_hln != ETH_ALEN || arp.arp_pln != sizeof addr || ntohs(arp.arp_op) != ARPOP_REQUEST) {
-		ifdebug(TRAFFIC) logger(LOG_WARNING, _("Cannot route packet: received unknown type ARP request"));
-=======
-	   arp.arp_hln != ETH_ALEN || arp.arp_pln != sizeof(addr) || ntohs(arp.arp_op) != ARPOP_REQUEST) {
 		ifdebug(TRAFFIC) logger(LOG_WARNING, "Cannot route packet: received unknown type ARP request");
->>>>>>> 9a2b0f88
 		return;
 	}
 
