--- conflicted
+++ resolved
@@ -85,13 +85,8 @@
 #ifdef HAVE_MINGW
 			{
 				char message[4096];
-<<<<<<< HEAD
-				char *messages[] = {message};
+				const char *messages[] = {message};
 				vsnprintf(message, sizeof message, format, ap);
-=======
-				const char *messages[] = {message};
-				vsnprintf(message, sizeof(message), format, ap);
->>>>>>> 930bf74f
 				ReportEvent(loghandle, priority, 0, 0, NULL, 1, 0, messages, NULL);
 			}
 #else
