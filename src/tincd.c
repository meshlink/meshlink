--- conflicted
+++ resolved
@@ -122,7 +122,6 @@
 				program_name);
 	else {
 		printf("Usage: %s [option]...\n\n", program_name);
-<<<<<<< HEAD
 		printf(	"  -c, --config=DIR              Read configuration options from DIR.\n"
 				"  -D, --no-detach               Don't fork and detach.\n"
 				"  -d, --debug[=LEVEL]           Increase debug level or set it to LEVEL.\n"
@@ -131,25 +130,10 @@
 				"      --logfile[=FILENAME]      Write log entries to a logfile.\n"
 				"      --controlcookie=FILENAME  Write control socket cookie to FILENAME.\n"
 				"      --bypass-security         Disables meta protocol security, for debugging.\n"
+				"  -o [HOST.]KEY=VALUE           Set global/host configuration value.\n"
 				"  -R, --chroot                  chroot to NET dir at startup.\n"
 				"  -U, --user=USER               setuid to given USER at startup.\n"				"      --help                    Display this help and exit.\n"
 				"      --version                 Output version information and exit.\n\n");
-=======
-		printf("  -c, --config=DIR           Read configuration options from DIR.\n"
-				"  -D, --no-detach            Don't fork and detach.\n"
-				"  -d, --debug[=LEVEL]        Increase debug level or set it to LEVEL.\n"
-				"  -k, --kill[=SIGNAL]        Attempt to kill a running tincd and exit.\n"
-				"  -n, --net=NETNAME          Connect to net NETNAME.\n"
-				"  -K, --generate-keys[=BITS] Generate public/private RSA keypair.\n"
-				"  -L, --mlock                Lock tinc into main memory.\n"
-				"      --logfile[=FILENAME]   Write log entries to a logfile.\n"
-				"      --pidfile=FILENAME     Write PID to FILENAME.\n"
-				"  -o [HOST.]KEY=VALUE        Set global/host configuration value.\n"
-				"  -R, --chroot               chroot to NET dir at startup.\n"
-				"  -U, --user=USER            setuid to given USER at startup.\n"
-				"      --help                 Display this help and exit.\n"
-				"      --version              Output version information and exit.\n\n");
->>>>>>> 930bf74f
 		printf("Report bugs to tinc@tinc-vpn.org.\n");
 	}
 }
@@ -160,13 +144,9 @@
 	int option_index = 0;
 	int lineno = 0;
 
-<<<<<<< HEAD
-	while((r = getopt_long(argc, argv, "c:DLd::n:RU:", long_options, &option_index)) != EOF) {
-=======
 	cmdline_conf = list_alloc((list_action_t)free_config);
 
-	while((r = getopt_long(argc, argv, "c:DLd::k::n:o:K::RU:", long_options, &option_index)) != EOF) {
->>>>>>> 930bf74f
+	while((r = getopt_long(argc, argv, "c:DLd::n:o:RU:", long_options, &option_index)) != EOF) {
 		switch (r) {
 			case 0:				/* long option */
 				break;
@@ -250,113 +230,6 @@
 	return true;
 }
 
-<<<<<<< HEAD
-=======
-/* This function prettyprints the key generation process */
-
-static void indicator(int a, int b, void *p) {
-	switch (a) {
-		case 0:
-			fprintf(stderr, ".");
-			break;
-
-		case 1:
-			fprintf(stderr, "+");
-			break;
-
-		case 2:
-			fprintf(stderr, "-");
-			break;
-
-		case 3:
-			switch (b) {
-				case 0:
-					fprintf(stderr, " p\n");
-					break;
-
-				case 1:
-					fprintf(stderr, " q\n");
-					break;
-
-				default:
-					fprintf(stderr, "?");
-			}
-			break;
-
-		default:
-			fprintf(stderr, "?");
-	}
-}
-
-/*
-  Generate a public/private RSA keypair, and ask for a file to store
-  them in.
-*/
-static bool keygen(int bits) {
-	RSA *rsa_key;
-	FILE *f;
-	char *name = NULL;
-	char *filename;
-
-	get_config_string(lookup_config(config_tree, "Name"), &name);
-
-	if(name && !check_id(name)) {
-		fprintf(stderr, "Invalid name for myself!\n");
-		return false;
-	}
-
-	fprintf(stderr, "Generating %d bits keys:\n", bits);
-	rsa_key = RSA_generate_key(bits, 0x10001, indicator, NULL);
-
-	if(!rsa_key) {
-		fprintf(stderr, "Error during key generation!\n");
-		return false;
-	} else
-		fprintf(stderr, "Done.\n");
-
-	xasprintf(&filename, "%s/rsa_key.priv", confbase);
-	f = ask_and_open(filename, "private RSA key");
-
-	if(!f)
-		return false;
-
-	if(disable_old_keys(f))
-		fprintf(stderr, "Warning: old key(s) found and disabled.\n");
-  
-#ifdef HAVE_FCHMOD
-	/* Make it unreadable for others. */
-	fchmod(fileno(f), 0600);
-#endif
-		
-	fputc('\n', f);
-	PEM_write_RSAPrivateKey(f, rsa_key, NULL, NULL, 0, NULL, NULL);
-	fclose(f);
-	free(filename);
-
-	if(name)
-		xasprintf(&filename, "%s/hosts/%s", confbase, name);
-	else
-		xasprintf(&filename, "%s/rsa_key.pub", confbase);
-
-	f = ask_and_open(filename, "public RSA key");
-
-	if(!f)
-		return false;
-
-	if(disable_old_keys(f))
-		fprintf(stderr, "Warning: old key(s) found and disabled.\n");
-
-	fputc('\n', f);
-	PEM_write_RSAPublicKey(f, rsa_key);
-	fclose(f);
-	free(filename);
-	if(name)
-		free(name);
-
-	return true;
-}
-
->>>>>>> 930bf74f
 /*
   Set all files and paths according to netname
 */
