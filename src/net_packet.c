/*
    net_packet.c -- Handles in- and outgoing VPN packets
    Copyright (C) 2014 Guus Sliepen <guus@meshlink.io>

    This program is free software; you can redistribute it and/or modify
    it under the terms of the GNU General Public License as published by
    the Free Software Foundation; either version 2 of the License, or
    (at your option) any later version.

    This program is distributed in the hope that it will be useful,
    but WITHOUT ANY WARRANTY; without even the implied warranty of
    MERCHANTABILITY or FITNESS FOR A PARTICULAR PURPOSE.  See the
    GNU General Public License for more details.

    You should have received a copy of the GNU General Public License along
    with this program; if not, write to the Free Software Foundation, Inc.,
    51 Franklin Street, Fifth Floor, Boston, MA 02110-1301 USA.
*/

#include "system.h"

#ifdef HAVE_ZLIB
#include <zlib.h>
#endif

#include "conf.h"
#include "connection.h"
#include "crypto.h"
#include "graph.h"
#include "logger.h"
#include "meshlink_internal.h"
#include "net.h"
#include "netutl.h"
#include "protocol.h"
#include "route.h"
#include "utils.h"
#include "xalloc.h"

int keylifetime = 0;

<<<<<<< HEAD
=======
// @return the sockerrno, 0 on success, -1 on other errors
>>>>>>> 972b8772
static int send_udppacket(meshlink_handle_t *mesh, node_t *, vpn_packet_t *);

#define MAX_SEQNO 1073741824

/* mtuprobes == 1..30: initial discovery, send bursts with 1 second interval
   mtuprobes ==    31: sleep pinginterval seconds
   mtuprobes ==    32: send 1 burst, sleep pingtimeout second
   mtuprobes ==    33: no response from other side, restart PMTU discovery process

   Probes are sent in batches of at least three, with random sizes between the
   lower and upper boundaries for the MTU thus far discovered.

   After the initial discovery, a fourth packet is added to each batch with a
   size larger than the currently known PMTU, to test if the PMTU has increased.

   In case local discovery is enabled, another packet is added to each batch,
   which will be broadcast to the local network.

*/

static void send_mtu_probe_handler(event_loop_t *loop, void *data) {
	meshlink_handle_t *mesh = loop->data;
	node_t *n = data;
	int timeout = 1;

	n->mtuprobes++;

	if(!n->status.reachable || !n->status.validkey) {
		logger(mesh, MESHLINK_INFO, "Trying to send MTU probe to unreachable or rekeying node %s (%s)", n->name, n->hostname);
		n->mtuprobes = 0;
		return;
	}

	if(n->mtuprobes > 32) {
		if(!n->minmtu) {
			n->mtuprobes = 31;
			timeout = mesh->pinginterval;
			goto end;
		}

		logger(mesh, MESHLINK_INFO, "%s (%s) did not respond to UDP ping, restarting PMTU discovery", n->name, n->hostname);
		n->status.udp_confirmed = false;
		n->mtuprobes = 1;
		n->minmtu = 0;
		n->maxmtu = sptps_maxmtu(&n->sptps);

		// reduce mtu a bit as well
		if(n->mtu > 1000)
			n->mtu -= 100;
	}

	if(n->mtuprobes >= 10 && n->mtuprobes < 32 && !n->minmtu) {
		logger(mesh, MESHLINK_INFO, "No response to MTU probes from %s (%s)", n->name, n->hostname);
		n->mtuprobes = 31;
	}

	if(n->mtuprobes == 30 || (n->mtuprobes < 30 && n->minmtu >= n->maxmtu)) {
		if(n->minmtu > n->maxmtu)
			n->minmtu = n->maxmtu;
		else
			n->maxmtu = n->minmtu;
		n->mtu = n->minmtu;
		logger(mesh, MESHLINK_INFO, "Fixing MTU of %s (%s) to %d after %d probes", n->name, n->hostname, n->mtu, n->mtuprobes);
		n->mtuprobes = 31;

		// update meshlink and utcp for the mtu change
		update_node_mtu(mesh, n);
	}

	if(n->mtuprobes == 31) {
		timeout = mesh->pinginterval;
		goto end;
	} else if(n->mtuprobes == 32) {
		timeout = mesh->pingtimeout;
	}

	for(int i = 0; i < 4 + mesh->localdiscovery; i++) {
		int len;

		if(i == 0) {
			if(n->mtuprobes < 30 || n->maxmtu + 8 >= sptps_maxmtu(&n->sptps))
				continue;
			len = n->maxmtu + 8;
		} else if(n->maxmtu <= n->minmtu) {
			len = n->maxmtu;
		} else {
			len = n->minmtu + 1 + rand() % (n->maxmtu - n->minmtu);
		}

		if(len < 64)
			len = 64;

		vpn_packet_t packet;
		packet.probe = true;
		memset(packet.data, 0, 14);
		randomize(packet.data + 14, len - 14);
		packet.len = len;
		n->status.broadcast = i >= 4 && n->mtuprobes <= 10 && n->prevedge;

		logger(mesh, MESHLINK_DEBUG, "Sending MTU probe length %d to %s (%s)", len, n->name, n->hostname);

		if(0 != send_udppacket(mesh, n, &packet)) {
			logger(mesh, MESHLINK_WARNING, "Sending MTU probe with length %d to %s (%s) failed", len, n->name, n->hostname);
		}
	}

	n->status.broadcast = false;

end:
	timeout_set(&mesh->loop, &n->mtutimeout, &(struct timeval){timeout, rand() % 100000});
}

void send_mtu_probe(meshlink_handle_t *mesh, node_t *n) {
	timeout_add(&mesh->loop, &n->mtutimeout, send_mtu_probe_handler, n, &(struct timeval){1, 0});
	send_mtu_probe_handler(&mesh->loop, n);
}

static void mtu_probe_h(meshlink_handle_t *mesh, node_t *n, vpn_packet_t *packet, uint16_t len) {
	logger(mesh, MESHLINK_DEBUG, "Got MTU probe length %d from %s (%s)", packet->len, n->name, n->hostname);

	if(!packet->data[0]) {
		/* It's a probe request, send back a reply */

		packet->data[0] = 1;

		/* Temporarily set udp_confirmed, so that the reply is sent
		   back exactly the way it came in. */

		bool udp_confirmed = n->status.udp_confirmed;
		n->status.udp_confirmed = true;
		if(0 != send_udppacket(mesh, n, packet)) {
			logger(mesh, MESHLINK_WARNING, "Sending MTU probe reply with length %d to %s (%s) failed", packet->len, n->name, n->hostname);
		}
		n->status.udp_confirmed = udp_confirmed;
	} else {
		/* It's a valid reply: now we know bidirectional communication
		   is possible using the address and socket that the reply
		   packet used. */

		n->status.udp_confirmed = true;

		/* If we haven't established the PMTU yet, restart the discovery process. */

		if(n->mtuprobes > 30) {
			if (len == n->maxmtu + 8) {
				logger(mesh, MESHLINK_INFO, "Increase in PMTU to %s (%s) detected, restarting PMTU discovery", n->name, n->hostname);
				n->maxmtu = sptps_maxmtu(&n->sptps);
				n->mtuprobes = 10;
				return;
			}

			if(n->minmtu)
				n->mtuprobes = 30;
			else
				n->mtuprobes = 1;
		}

		/* If applicable, raise the minimum supported MTU */

		if(len > n->maxmtu)
			len = n->maxmtu;
		if(n->minmtu < len)
			n->minmtu = len;

		// raise mtu along with the minmtu
		if(n->mtu < n->minmtu) {
			n->mtu = n->minmtu;

			// update meshlink and utcp for the mtu change
			update_node_mtu(mesh, n);
		}
	}
}

static uint16_t compress_packet(uint8_t *dest, const uint8_t *source, uint16_t len, int level) {
	if(level == 0) {
		memcpy(dest, source, len);
		return len;
	} else if(level == 10) {
		return -1;
	} else if(level < 10) {
#ifdef HAVE_ZLIB
		unsigned long destlen = MAXSIZE;
		if(compress2(dest, &destlen, source, len, level) == Z_OK)
			return destlen;
		else
#endif
			return -1;
	} else {
		return -1;
	}

	return -1;
}

static uint16_t uncompress_packet(uint8_t *dest, const uint8_t *source, uint16_t len, int level) {
	if(level == 0) {
		memcpy(dest, source, len);
		return len;
	} else if(level > 9) {
			return -1;
	}
#ifdef HAVE_ZLIB
	else {
		unsigned long destlen = MAXSIZE;
		if(uncompress(dest, &destlen, source, len) == Z_OK)
			return destlen;
		else
			return -1;
	}
#endif

	return -1;
}

/* VPN packet I/O */

static void receive_packet(meshlink_handle_t *mesh, node_t *n, vpn_packet_t *packet) {
	logger(mesh, MESHLINK_DEBUG, "Received packet of %d bytes from %s (%s)",
			   packet->len, n->name, n->hostname);

    if (n->status.blacklisted) {
        logger(mesh, MESHLINK_WARNING, "Dropping packet from blacklisted node %s", n->name);
    } else {
	n->in_packets++;
	n->in_bytes += packet->len;

	route(mesh, n, packet);
    }
}

static bool try_mac(meshlink_handle_t *mesh, node_t *n, const vpn_packet_t *inpkt) {
	return sptps_verify_datagram(&n->sptps, inpkt->data, inpkt->len);
}

static void receive_udppacket(meshlink_handle_t *mesh, node_t *n, vpn_packet_t *inpkt) {
	if(!n->sptps.state) {
		if(!n->status.waitingforkey) {
			logger(mesh, MESHLINK_DEBUG, "Got packet from %s (%s) but we haven't exchanged keys yet", n->name, n->hostname);
			send_req_key(mesh, n);
		} else {
			logger(mesh, MESHLINK_DEBUG, "Got packet from %s (%s) but he hasn't got our key yet", n->name, n->hostname);
		}
		return;
	}
	sptps_receive_data(&n->sptps, inpkt->data, inpkt->len);
}

void receive_tcppacket(meshlink_handle_t *mesh, connection_t *c, const char *buffer, int len) {
	vpn_packet_t outpkt;

	if(len > sizeof outpkt.data)
		return;

	outpkt.len = len;
	outpkt.tcp = true;
	memcpy(outpkt.data, buffer, len);

	receive_packet(mesh, c->node, &outpkt);
}

<<<<<<< HEAD
=======
// @return the sockerrno, 0 on success, -1 on other errors
>>>>>>> 972b8772
static int send_sptps_packet(meshlink_handle_t *mesh, node_t *n, vpn_packet_t *origpkt) {
	if(!n->status.validkey) {
		logger(mesh, MESHLINK_INFO, "No valid key known yet for %s (%s)", n->name, n->hostname);
		if(!n->status.waitingforkey)
			send_req_key(mesh, n);
		else if(n->last_req_key + 10 < mesh->loop.now.tv_sec) {
			logger(mesh, MESHLINK_DEBUG, "No key from %s after 10 seconds, restarting SPTPS", n->name);
			sptps_stop(&n->sptps);
			n->status.waitingforkey = false;
			send_req_key(mesh, n);
		}
		return -1;
	}

	uint8_t type = 0;

	// If it's a probe, send it immediately without trying to compress it.
	if(origpkt->probe) {
		return sptps_send_record(&n->sptps, PKT_PROBE, origpkt->data, origpkt->len);
	}

	vpn_packet_t outpkt;

	if(n->outcompression) {
		int len = compress_packet(outpkt.data, origpkt->data, origpkt->len, n->outcompression);
		if(len < 0) {
			logger(mesh, MESHLINK_ERROR, "Error while compressing packet to %s (%s)", n->name, n->hostname);
		} else if(len < origpkt->len) {
			outpkt.len = len;
			origpkt = &outpkt;
			type |= PKT_COMPRESSED;
		}
	}

	return sptps_send_record(&n->sptps, type, origpkt->data, origpkt->len);
}

static void choose_udp_address(meshlink_handle_t *mesh, const node_t *n, const sockaddr_t **sa, int *sock) {
	/* Latest guess */
	*sa = &n->address;
	*sock = n->sock;

	/* If the UDP address is confirmed, use it. */
	if(n->status.udp_confirmed)
		return;

	/* Send every third packet to n->address; that could be set
	   to the node's reflexive UDP address discovered during key
	   exchange. */

	static int x = 0;
	if(++x >= 3) {
		x = 0;
		return;
	}

	/* Otherwise, address are found in edges to this node.
	   So we pick a random edge and a random socket. */

	int i = 0;
	int j = rand() % n->edge_tree->count;
	edge_t *candidate = NULL;

	for splay_each(edge_t, e, n->edge_tree) {
		if(i++ == j) {
			candidate = e->reverse;
			break;
		}
	}

	if(candidate) {
		*sa = &candidate->address;
		*sock = rand() % mesh->listen_sockets;
	}

	/* Make sure we have a suitable socket for the chosen address */
	if(mesh->listen_socket[*sock].sa.sa.sa_family != (*sa)->sa.sa_family) {
		for(int i = 0; i < mesh->listen_sockets; i++) {
			if(mesh->listen_socket[i].sa.sa.sa_family == (*sa)->sa.sa_family) {
				*sock = i;
				break;
			}
		}
	}
}

static void choose_broadcast_address(meshlink_handle_t *mesh, const node_t *n, const sockaddr_t **sa, int *sock) {
	static sockaddr_t broadcast_ipv4 = {
		.in = {
			.sin_family = AF_INET,
			.sin_addr.s_addr = -1,
		}
	};

	static sockaddr_t broadcast_ipv6 = {
		.in6 = {
			.sin6_family = AF_INET6,
			.sin6_addr.s6_addr[0x0] = 0xff,
			.sin6_addr.s6_addr[0x1] = 0x02,
			.sin6_addr.s6_addr[0xf] = 0x01,
		}
	};

	*sock = rand() % mesh->listen_sockets;

	if(mesh->listen_socket[*sock].sa.sa.sa_family == AF_INET6) {
		if(mesh->localdiscovery_address.sa.sa_family == AF_INET6) {
			mesh->localdiscovery_address.in6.sin6_port = n->prevedge->address.in.sin_port;
			*sa = &mesh->localdiscovery_address;
		} else {
			broadcast_ipv6.in6.sin6_port = n->prevedge->address.in.sin_port;
			broadcast_ipv6.in6.sin6_scope_id = mesh->listen_socket[*sock].sa.in6.sin6_scope_id;
			*sa = &broadcast_ipv6;
		}
	} else {
		if(mesh->localdiscovery_address.sa.sa_family == AF_INET) {
			mesh->localdiscovery_address.in.sin_port = n->prevedge->address.in.sin_port;
			*sa = &mesh->localdiscovery_address;
		} else {
			broadcast_ipv4.in.sin_port = n->prevedge->address.in.sin_port;
			*sa = &broadcast_ipv4;
		}
	}
}

<<<<<<< HEAD
=======
// @return the sockerrno, 0 on success, -1 on other errors
>>>>>>> 972b8772
static int send_udppacket(meshlink_handle_t *mesh, node_t *n, vpn_packet_t *origpkt) {
	if(!n->status.reachable) {
		logger(mesh, MESHLINK_INFO, "Trying to send UDP packet to unreachable node %s (%s)", n->name, n->hostname);
		return -1;
	}

	return send_sptps_packet(mesh, n, origpkt);
}

<<<<<<< HEAD
=======
// @return the sockerrno, 0 on success, -1 on other errors
>>>>>>> 972b8772
int send_sptps_data(void *handle, uint8_t type, const void *data, size_t len) {
	node_t *to = handle;
	meshlink_handle_t *mesh = to->mesh;

	/* Send it via TCP if it is a handshake packet, TCPOnly is in use, or this packet is larger than the MTU. */

	// data is already encrypted/compressed, but to->mtu is the pre-encryption max payload size
	if(type >= SPTPS_HANDSHAKE || ((mesh->self->options | to->options) & OPTION_TCPONLY) || (type != PKT_PROBE && to->mtu && len > (to->mtu + sptps_overhead(&(to->sptps))))) {
		char buf[len * 4 / 3 + 5];
		b64encode(data, buf, len);
		/* If no valid key is known yet, send the packets using ANS_KEY requests,
		   to ensure we get to learn the reflexive UDP address. */
		if(!to->status.validkey) {
			to->incompression = mesh->self->incompression;
			return send_request(mesh, to->nexthop->connection, "%d %s %s %s -1 -1 -1 %d", ANS_KEY, mesh->self->name, to->name, buf, to->incompression);
		} else {
			return send_request(mesh, to->nexthop->connection, "%d %s %s %d %s", REQ_KEY, mesh->self->name, to->name, REQ_SPTPS, buf);
		}
	}

	/* Otherwise, send the packet via UDP */

	const sockaddr_t *sa;
	int sock;

	if(to->status.broadcast)
		choose_broadcast_address(mesh, to, &sa, &sock);
	else
		choose_udp_address(mesh, to, &sa, &sock);

	int err = 0;
	int sent = sendto(mesh->listen_socket[sock].udp.fd, data, len, 0, &sa->sa, SALEN(sa->sa));
	if(sent != len) {
		err = sockerrno;
		if(sent >= 0 || !err) {
			// This never should happen cause even though send is documented to send and return less or equal
			// the size with no error this only counts for TCP not UDP.
			// UDP packets never should be broken up but return an error to not break the headers and checksums.
			logger(mesh, MESHLINK_ERROR, "Error sending UDP SPTPS packet to %s (%s), expected %u but sendto returned %u", to->name, to->hostname, len, sent);
			return -1;
		}
		
		if(sockwouldblock(err)) {
			logger(mesh, MESHLINK_DEBUG, "Warning sending UDP SPTPS packet to %s (%s): %s", to->name, to->hostname, sockstrerror(err));
		}
		else {
			logger(mesh, MESHLINK_WARNING, "Error sending UDP SPTPS packet to %s (%s): %s", to->name, to->hostname, sockstrerror(err));

			// if message is reported to be too long, lessen mtu to at least one less than the failed length
			if(sockmsgsize(err)) {
				if(to->maxmtu >= len)
					to->maxmtu = len - 1;
				if(to->mtu >= len) {
					to->mtu = len - 1;
					// update meshlink and utcp for the mtu change
					update_node_mtu(mesh, to);
				}
			}
		}
	}

	return err;
}

bool receive_sptps_record(void *handle, uint8_t type, const void *data, uint16_t len) {
	node_t *from = handle;
	meshlink_handle_t *mesh = from->mesh;

	if(type == SPTPS_HANDSHAKE) {
		if(!from->status.validkey) {
			from->status.validkey = true;
			from->status.waitingforkey = false;
			logger(mesh, MESHLINK_INFO, "SPTPS key exchange with %s (%s) succesful", from->name, from->hostname);
		}
		return true;
	}

	if(len > sptps_maxmtu(&from->sptps)) {
		logger(mesh, MESHLINK_ERROR, "Packet from %s (%s) larger than maximum supported size (%d > %d)", from->name, from->hostname, len, sptps_maxmtu(&from->sptps));
		return false;
	}

	vpn_packet_t inpkt;

	if(type == PKT_PROBE) {
		inpkt.len = len;
		inpkt.probe = true;
		memcpy(inpkt.data, data, len);
		mtu_probe_h(mesh, from, &inpkt, len);
		return true;
	} else {
		inpkt.probe = false;
	}

	if(type & ~(PKT_COMPRESSED)) {
		logger(mesh, MESHLINK_ERROR, "Unexpected SPTPS record type %d len %d from %s (%s)", type, len, from->name, from->hostname);
		return false;
	}

	if(type & PKT_COMPRESSED) {
		uint16_t ulen = uncompress_packet(inpkt.data, (const uint8_t *)data, len, from->incompression);
		if(ulen < 0) {
			return false;
		} else {
			inpkt.len = ulen;
		}
		if(inpkt.len > MAXSIZE) {
			logger(mesh, MESHLINK_ERROR, "Error: SPTPS uncompressed packet len %d > MAXSIZE %d", inpkt.len, MAXSIZE);
			abort();
		}
	} else {
		memcpy(inpkt.data, data, len);
		inpkt.len = len;
	}

	receive_packet(mesh, from, &inpkt);
	return true;
}

/*
	send a packet to the given vpn ip.
  	@return the sockerrno, 0 on success, -1 on other errors
*/
int send_packet(meshlink_handle_t *mesh, node_t *n, vpn_packet_t *packet) {
	if(n == mesh->self) {
		n->out_packets++;
		n->out_bytes += packet->len;
		// TODO: send to application
		return 0;
	}

	logger(mesh, MESHLINK_DEBUG, "Sending packet of %d bytes to %s (%s)",
			   packet->len, n->name, n->hostname);

	if(!n->status.reachable) {
		logger(mesh, MESHLINK_WARNING, "Node %s (%s) is not reachable",
				   n->name, n->hostname);
		return -1;
	}

	n->out_packets++;
	n->out_bytes += packet->len;

	return send_sptps_packet(mesh, n, packet);
}

/* Broadcast a packet using the minimum spanning tree */

void broadcast_packet(meshlink_handle_t *mesh, const node_t *from, vpn_packet_t *packet) {
	// Always give ourself a copy of the packet.
	if(from != mesh->self)
		send_packet(mesh, mesh->self, packet);

	logger(mesh, MESHLINK_INFO, "Broadcasting packet of %d bytes from %s (%s)",
			   packet->len, from->name, from->hostname);

	for list_each(connection_t, c, mesh->connections)
		if(c->status.active && c->status.mst && c != from->nexthop->connection)
			send_packet(mesh, c->node, packet);
}

static node_t *try_harder(meshlink_handle_t *mesh, const sockaddr_t *from, const vpn_packet_t *pkt) {
	node_t *n = NULL;
	bool hard = false;
	static time_t last_hard_try = 0;

	for splay_each(edge_t, e, mesh->edges) {
		if(!e->to->status.reachable || e->to == mesh->self)
			continue;

		if(sockaddrcmp_noport(from, &e->address)) {
			if(last_hard_try == mesh->loop.now.tv_sec)
				continue;
			hard = true;
		}

		if(!try_mac(mesh, e->to, pkt))
			continue;

		n = e->to;
		break;
	}

	if(hard)
		last_hard_try = mesh->loop.now.tv_sec;

	last_hard_try = mesh->loop.now.tv_sec;
	return n;
}

bool handle_incoming_vpn_data(event_loop_t *loop, void *data, int flags) {
	meshlink_handle_t *mesh = loop->data;
	listen_socket_t *ls = data;
	vpn_packet_t pkt;
	char *hostname;
	sockaddr_t from = {{0}};
	socklen_t fromlen = sizeof from;
	node_t *n;
	int len;

	len = recvfrom(ls->udp.fd, pkt.data, MAXSIZE, 0, &from.sa, &fromlen);

	if(len <= 0 || len > MAXSIZE) {
		if(!sockwouldblock(sockerrno))
			logger(mesh, MESHLINK_ERROR, "Receiving packet failed: %s", sockstrerror(sockerrno));
		return false;
	}

	pkt.len = len;
	logger(mesh, MESHLINK_DEBUG, "Received %d bytes of vpn data.", pkt.len);

	sockaddrunmap(&from); /* Some braindead IPv6 implementations do stupid things. */

	n = lookup_node_udp(mesh, &from);

	if(!n) {
		n = try_harder(mesh, &from, &pkt);
		if(n)
			update_node_udp(mesh, n, &from);
		else if(mesh->log_level >= MESHLINK_WARNING) {
			hostname = sockaddr2hostname(&from);
			logger(mesh, MESHLINK_WARNING, "Received UDP packet from unknown source %s", hostname);
			free(hostname);
			return false;
		}
		else
			return false;
	}

    if (n->status.blacklisted) {
			logger(mesh, MESHLINK_WARNING, "Dropping packet from blacklisted node %s", n->name);
            return true;
    }
	n->sock = ls - mesh->listen_socket;

	receive_udppacket(mesh, n, &pkt);

	return true;
}<|MERGE_RESOLUTION|>--- conflicted
+++ resolved
@@ -38,10 +38,7 @@
 
 int keylifetime = 0;
 
-<<<<<<< HEAD
-=======
 // @return the sockerrno, 0 on success, -1 on other errors
->>>>>>> 972b8772
 static int send_udppacket(meshlink_handle_t *mesh, node_t *, vpn_packet_t *);
 
 #define MAX_SEQNO 1073741824
@@ -303,10 +300,7 @@
 	receive_packet(mesh, c->node, &outpkt);
 }
 
-<<<<<<< HEAD
-=======
 // @return the sockerrno, 0 on success, -1 on other errors
->>>>>>> 972b8772
 static int send_sptps_packet(meshlink_handle_t *mesh, node_t *n, vpn_packet_t *origpkt) {
 	if(!n->status.validkey) {
 		logger(mesh, MESHLINK_INFO, "No valid key known yet for %s (%s)", n->name, n->hostname);
@@ -432,10 +426,7 @@
 	}
 }
 
-<<<<<<< HEAD
-=======
 // @return the sockerrno, 0 on success, -1 on other errors
->>>>>>> 972b8772
 static int send_udppacket(meshlink_handle_t *mesh, node_t *n, vpn_packet_t *origpkt) {
 	if(!n->status.reachable) {
 		logger(mesh, MESHLINK_INFO, "Trying to send UDP packet to unreachable node %s (%s)", n->name, n->hostname);
@@ -445,10 +436,7 @@
 	return send_sptps_packet(mesh, n, origpkt);
 }
 
-<<<<<<< HEAD
-=======
 // @return the sockerrno, 0 on success, -1 on other errors
->>>>>>> 972b8772
 int send_sptps_data(void *handle, uint8_t type, const void *data, size_t len) {
 	node_t *to = handle;
 	meshlink_handle_t *mesh = to->mesh;
