/*
    net_packet.c -- Handles in- and outgoing VPN packets
    Copyright (C) 1998-2005 Ivo Timmermans,
                  2000-2010 Guus Sliepen <guus@tinc-vpn.org>
                  2010      Timothy Redaelli <timothy@redaelli.eu>
                  2010      Brandon Black <blblack@gmail.com>

    This program is free software; you can redistribute it and/or modify
    it under the terms of the GNU General Public License as published by
    the Free Software Foundation; either version 2 of the License, or
    (at your option) any later version.

    This program is distributed in the hope that it will be useful,
    but WITHOUT ANY WARRANTY; without even the implied warranty of
    MERCHANTABILITY or FITNESS FOR A PARTICULAR PURPOSE.  See the
    GNU General Public License for more details.

    You should have received a copy of the GNU General Public License along
    with this program; if not, write to the Free Software Foundation, Inc.,
    51 Franklin Street, Fifth Floor, Boston, MA 02110-1301 USA.
*/

#include "system.h"

#include <openssl/rand.h>
#include <openssl/err.h>
#include <openssl/evp.h>
#include <openssl/pem.h>
#include <openssl/hmac.h>

#ifdef HAVE_ZLIB
#include <zlib.h>
#endif

#ifdef HAVE_LZO
#include LZO1X_H
#endif

#include "splay_tree.h"
#include "cipher.h"
#include "conf.h"
#include "connection.h"
#include "crypto.h"
#include "digest.h"
#include "device.h"
#include "ethernet.h"
#include "graph.h"
#include "list.h"
#include "logger.h"
#include "net.h"
#include "netutl.h"
#include "protocol.h"
#include "process.h"
#include "route.h"
#include "utils.h"
#include "xalloc.h"

int keylifetime = 0;
int keyexpires = 0;
#ifdef HAVE_LZO
static char lzo_wrkmem[LZO1X_999_MEM_COMPRESS > LZO1X_1_MEM_COMPRESS ? LZO1X_999_MEM_COMPRESS : LZO1X_1_MEM_COMPRESS];
#endif

static void send_udppacket(node_t *, vpn_packet_t *);

unsigned replaywin = 16;

#define MAX_SEQNO 1073741824

// mtuprobes == 1..30: initial discovery, send bursts with 1 second interval
// mtuprobes ==    31: sleep pinginterval seconds
// mtuprobes ==    32: send 1 burst, sleep pingtimeout second
// mtuprobes ==    33: no response from other side, restart PMTU discovery process

static void send_mtu_probe_handler(int fd, short events, void *data) {
	node_t *n = data;
	vpn_packet_t packet;
	int len, i;
	int timeout = 1;
	
	n->mtuprobes++;

	if(!n->status.reachable || !n->status.validkey) {
		ifdebug(TRAFFIC) logger(LOG_INFO, "Trying to send MTU probe to unreachable or rekeying node %s (%s)", n->name, n->hostname);
		n->mtuprobes = 0;
		return;
	}

	if(n->mtuprobes > 32) {
		ifdebug(TRAFFIC) logger(LOG_INFO, "%s (%s) did not respond to UDP ping, restarting PMTU discovery", n->name, n->hostname);
		n->mtuprobes = 1;
		n->minmtu = 0;
		n->maxmtu = MTU;
	}

	if(n->mtuprobes >= 10 && !n->minmtu) {
		ifdebug(TRAFFIC) logger(LOG_INFO, "No response to MTU probes from %s (%s)", n->name, n->hostname);
		n->mtuprobes = 0;
		return;
	}

	if(n->mtuprobes == 30 || (n->mtuprobes < 30 && n->minmtu >= n->maxmtu)) {
		if(n->minmtu > n->maxmtu)
			n->minmtu = n->maxmtu;
		else
			n->maxmtu = n->minmtu;
		n->mtu = n->minmtu;
		ifdebug(TRAFFIC) logger(LOG_INFO, "Fixing MTU of %s (%s) to %d after %d probes", n->name, n->hostname, n->mtu, n->mtuprobes);
		n->mtuprobes = 31;
	}

	if(n->mtuprobes == 31) {
		timeout = pinginterval;
		goto end;
	} else if(n->mtuprobes == 32) {
		timeout = pingtimeout;
	}

	for(i = 0; i < 3; i++) {
		if(n->maxmtu <= n->minmtu)
			len = n->maxmtu;
		else
			len = n->minmtu + 1 + rand() % (n->maxmtu - n->minmtu);

		if(len < 64)
			len = 64;
		
		memset(packet.data, 0, 14);
		randomize(packet.data + 14, len - 14);
		packet.len = len;
		packet.priority = 0;

		ifdebug(TRAFFIC) logger(LOG_INFO, "Sending MTU probe length %d to %s (%s)", len, n->name, n->hostname);

		send_udppacket(n, &packet);
	}

end:
	event_add(&n->mtuevent, &(struct timeval){timeout, 0});
}

void send_mtu_probe(node_t *n) {
	if(!timeout_initialized(&n->mtuevent))
		timeout_set(&n->mtuevent, send_mtu_probe_handler, n);
	send_mtu_probe_handler(0, 0, n);
}

void mtu_probe_h(node_t *n, vpn_packet_t *packet, length_t len) {
	ifdebug(TRAFFIC) logger(LOG_INFO, "Got MTU probe length %d from %s (%s)", packet->len, n->name, n->hostname);

	if(!packet->data[0]) {
		packet->data[0] = 1;
		send_udppacket(n, packet);
	} else {
		if(len > n->maxmtu)
			len = n->maxmtu;
		if(n->minmtu < len)
			n->minmtu = len;
		if(n->mtuprobes > 30)
			n->mtuprobes = 30;
	}
}

static length_t compress_packet(uint8_t *dest, const uint8_t *source, length_t len, int level) {
	if(level == 0) {
		memcpy(dest, source, len);
		return len;
	} else if(level == 10) {
#ifdef HAVE_LZO
		lzo_uint lzolen = MAXSIZE;
		lzo1x_1_compress(source, len, dest, &lzolen, lzo_wrkmem);
		return lzolen;
#else
		return -1;
#endif
	} else if(level < 10) {
#ifdef HAVE_ZLIB
		unsigned long destlen = MAXSIZE;
		if(compress2(dest, &destlen, source, len, level) == Z_OK)
			return destlen;
		else
#endif
			return -1;
	} else {
#ifdef HAVE_LZO
		lzo_uint lzolen = MAXSIZE;
		lzo1x_999_compress(source, len, dest, &lzolen, lzo_wrkmem);
		return lzolen;
#else
		return -1;
#endif
	}
	
	return -1;
}

static length_t uncompress_packet(uint8_t *dest, const uint8_t *source, length_t len, int level) {
	if(level == 0) {
		memcpy(dest, source, len);
		return len;
	} else if(level > 9) {
#ifdef HAVE_LZO
		lzo_uint lzolen = MAXSIZE;
		if(lzo1x_decompress_safe(source, len, dest, &lzolen, NULL) == LZO_E_OK)
			return lzolen;
		else
#endif
			return -1;
	}
#ifdef HAVE_ZLIB
	else {
		unsigned long destlen = MAXSIZE;
		if(uncompress(dest, &destlen, source, len) == Z_OK)
			return destlen;
		else
			return -1;
	}
#endif

	return -1;
}

/* VPN packet I/O */

static void receive_packet(node_t *n, vpn_packet_t *packet) {
	ifdebug(TRAFFIC) logger(LOG_DEBUG, "Received packet of %d bytes from %s (%s)",
			   packet->len, n->name, n->hostname);

	route(n, packet);
}

static bool try_mac(node_t *n, const vpn_packet_t *inpkt) {
	if(!digest_active(&n->indigest) || inpkt->len < sizeof inpkt->seqno + digest_length(&n->indigest))
		return false;

	return digest_verify(&n->indigest, &inpkt->seqno, inpkt->len - n->indigest.maclength, (const char *)&inpkt->seqno + inpkt->len - n->indigest.maclength);
}

static void receive_udppacket(node_t *n, vpn_packet_t *inpkt) {
	vpn_packet_t pkt1, pkt2;
	vpn_packet_t *pkt[] = { &pkt1, &pkt2, &pkt1, &pkt2 };
	int nextpkt = 0;
	vpn_packet_t *outpkt = pkt[0];
	size_t outlen;
	int i;

	if(!cipher_active(&n->incipher)) {
		ifdebug(TRAFFIC) logger(LOG_DEBUG, "Got packet from %s (%s) but he hasn't got our key yet",
					n->name, n->hostname);
		return;
	}

	/* Check packet length */

	if(inpkt->len < sizeof inpkt->seqno + digest_length(&n->indigest)) {
		ifdebug(TRAFFIC) logger(LOG_DEBUG, "Got too short packet from %s (%s)",
					n->name, n->hostname);
		return;
	}

	/* Check the message authentication code */

	if(digest_active(&n->indigest)) {
		inpkt->len -= n->indigest.maclength;
 		if(!digest_verify(&n->indigest, &inpkt->seqno, inpkt->len, (const char *)&inpkt->seqno + inpkt->len)) {
			ifdebug(TRAFFIC) logger(LOG_DEBUG, "Got unauthenticated packet from %s (%s)", n->name, n->hostname);
			return;
		}
	}
	/* Decrypt the packet */

	if(cipher_active(&n->incipher)) {
		outpkt = pkt[nextpkt++];
		outlen = MAXSIZE;

		if(!cipher_decrypt(&n->incipher, &inpkt->seqno, inpkt->len, &outpkt->seqno, &outlen, true)) {
			ifdebug(TRAFFIC) logger(LOG_DEBUG, "Error decrypting packet from %s (%s)", n->name, n->hostname);
			return;
		}
		
		outpkt->len = outlen;
		inpkt = outpkt;
	}

	/* Check the sequence number */

	inpkt->len -= sizeof inpkt->seqno;
	inpkt->seqno = ntohl(inpkt->seqno);

<<<<<<< HEAD
	if(inpkt->seqno != n->received_seqno + 1) {
		if(inpkt->seqno >= n->received_seqno + sizeof n->late * 8) {
			logger(LOG_WARNING, "Lost %d packets from %s (%s)",
					   inpkt->seqno - n->received_seqno - 1, n->name, n->hostname);
			
			memset(n->late, 0, sizeof n->late);
		} else if (inpkt->seqno <= n->received_seqno) {
			if((n->received_seqno >= sizeof n->late * 8 && inpkt->seqno <= n->received_seqno - sizeof n->late * 8) || !(n->late[(inpkt->seqno / 8) % sizeof n->late] & (1 << inpkt->seqno % 8))) {
				logger(LOG_WARNING, "Got late or replayed packet from %s (%s), seqno %d, last received %d",
					   n->name, n->hostname, inpkt->seqno, n->received_seqno);
				return;
			}
		} else {
			for(i = n->received_seqno + 1; i < inpkt->seqno; i++)
				n->late[(i / 8) % sizeof n->late] |= 1 << i % 8;
=======
	if(replaywin) {
		if(inpkt->seqno != n->received_seqno + 1) {
			if(inpkt->seqno >= n->received_seqno + replaywin * 8) {
				if(n->farfuture++ < replaywin >> 2) {
					logger(LOG_WARNING, "Packet from %s (%s) is %d seqs in the future, dropped (%u)",
						n->name, n->hostname, inpkt->seqno - n->received_seqno - 1, n->farfuture);
					return;
				}
				logger(LOG_WARNING, "Lost %d packets from %s (%s)",
					   	inpkt->seqno - n->received_seqno - 1, n->name, n->hostname);
				memset(n->late, 0, replaywin);
			} else if (inpkt->seqno <= n->received_seqno) {
				if((n->received_seqno >= replaywin * 8 && inpkt->seqno <= n->received_seqno - replaywin * 8) || !(n->late[(inpkt->seqno / 8) % replaywin] & (1 << inpkt->seqno % 8))) {
					logger(LOG_WARNING, "Got late or replayed packet from %s (%s), seqno %d, last received %d",
					   	n->name, n->hostname, inpkt->seqno, n->received_seqno);
					return;
				}
			} else {
				for(i = n->received_seqno + 1; i < inpkt->seqno; i++)
					n->late[(i / 8) % replaywin] |= 1 << i % 8;
			}
>>>>>>> d91903ef
		}

		n->farfuture = 0;
		n->late[(inpkt->seqno / 8) % replaywin] &= ~(1 << inpkt->seqno % 8);
	}
<<<<<<< HEAD
	
	n->late[(inpkt->seqno / 8) % sizeof n->late] &= ~(1 << inpkt->seqno % 8);
=======
>>>>>>> d91903ef

	if(inpkt->seqno > n->received_seqno)
		n->received_seqno = inpkt->seqno;
			
	if(n->received_seqno > MAX_SEQNO)
		regenerate_key();

	/* Decompress the packet */

	length_t origlen = inpkt->len;

	if(n->incompression) {
		outpkt = pkt[nextpkt++];

		if((outpkt->len = uncompress_packet(outpkt->data, inpkt->data, inpkt->len, n->incompression)) < 0) {
			ifdebug(TRAFFIC) logger(LOG_ERR, "Error while uncompressing packet from %s (%s)",
				  		 n->name, n->hostname);
			return;
		}

		inpkt = outpkt;

		origlen -= MTU/64 + 20;
	}

	inpkt->priority = 0;

	if(!inpkt->data[12] && !inpkt->data[13])
		mtu_probe_h(n, inpkt, origlen);
	else
		receive_packet(n, inpkt);
}

void receive_tcppacket(connection_t *c, char *buffer, int len) {
	vpn_packet_t outpkt;

	outpkt.len = len;
	if(c->options & OPTION_TCPONLY)
		outpkt.priority = 0;
	else
		outpkt.priority = -1;
	memcpy(outpkt.data, buffer, len);

	receive_packet(c->node, &outpkt);
}

static void send_udppacket(node_t *n, vpn_packet_t *origpkt) {
	vpn_packet_t pkt1, pkt2;
	vpn_packet_t *pkt[] = { &pkt1, &pkt2, &pkt1, &pkt2 };
	vpn_packet_t *inpkt = origpkt;
	int nextpkt = 0;
	vpn_packet_t *outpkt;
	int origlen;
	size_t outlen;
#if defined(SOL_IP) && defined(IP_TOS)
	static int priority = 0;
#endif
	int origpriority;
	int sock;

	if(!n->status.reachable) {
		ifdebug(TRAFFIC) logger(LOG_INFO, "Trying to send UDP packet to unreachable node %s (%s)", n->name, n->hostname);
		return;
	}

	/* Make sure we have a valid key */

	if(!n->status.validkey) {
		time_t now = time(NULL);

		ifdebug(TRAFFIC) logger(LOG_INFO,
				   "No valid key known yet for %s (%s), forwarding via TCP",
				   n->name, n->hostname);

		if(n->last_req_key + 10 < now) {
			send_req_key(n);
			n->last_req_key = now;
		}

		send_tcppacket(n->nexthop->connection, origpkt);

		return;
	}

	if(n->options & OPTION_PMTU_DISCOVERY && inpkt->len > n->minmtu && (inpkt->data[12] | inpkt->data[13])) {
		ifdebug(TRAFFIC) logger(LOG_INFO,
				"Packet for %s (%s) larger than minimum MTU, forwarding via %s",
				n->name, n->hostname, n != n->nexthop ? n->nexthop->name : "TCP");

		if(n != n->nexthop)
			send_packet(n->nexthop, origpkt);
		else
			send_tcppacket(n->nexthop->connection, origpkt);

		return;
	}

	origlen = inpkt->len;
	origpriority = inpkt->priority;

	/* Compress the packet */

	if(n->outcompression) {
		outpkt = pkt[nextpkt++];

		if((outpkt->len = compress_packet(outpkt->data, inpkt->data, inpkt->len, n->outcompression)) < 0) {
			ifdebug(TRAFFIC) logger(LOG_ERR, "Error while compressing packet to %s (%s)",
				   n->name, n->hostname);
			return;
		}

		inpkt = outpkt;
	}

	/* Add sequence number */

	inpkt->seqno = htonl(++(n->sent_seqno));
	inpkt->len += sizeof inpkt->seqno;

	/* Encrypt the packet */

	if(cipher_active(&n->outcipher)) {
		outpkt = pkt[nextpkt++];
		outlen = MAXSIZE;

		if(!cipher_encrypt(&n->outcipher, &inpkt->seqno, inpkt->len, &outpkt->seqno, &outlen, true)) {
			ifdebug(TRAFFIC) logger(LOG_ERR, "Error while encrypting packet to %s (%s)", n->name, n->hostname);
			goto end;
		}

		outpkt->len = outlen;
		inpkt = outpkt;
	}

	/* Add the message authentication code */

	if(digest_active(&n->outdigest)) {
		digest_create(&n->outdigest, &inpkt->seqno, inpkt->len, (char *)&inpkt->seqno + inpkt->len);
		inpkt->len += digest_length(&n->outdigest);
	}

	/* Determine which socket we have to use */

	for(sock = 0; sock < listen_sockets; sock++)
		if(n->address.sa.sa_family == listen_socket[sock].sa.sa.sa_family)
			break;

	if(sock >= listen_sockets)
		sock = 0;				/* If none is available, just use the first and hope for the best. */

	/* Send the packet */

#if defined(SOL_IP) && defined(IP_TOS)
	if(priorityinheritance && origpriority != priority
	   && listen_socket[sock].sa.sa.sa_family == AF_INET) {
		priority = origpriority;
		ifdebug(TRAFFIC) logger(LOG_DEBUG, "Setting outgoing packet priority to %d", priority);
		if(setsockopt(listen_socket[sock].udp, SOL_IP, IP_TOS, &priority, sizeof priority))	/* SO_PRIORITY doesn't seem to work */
			logger(LOG_ERR, "System call `%s' failed: %s", "setsockopt", strerror(errno));
	}
#endif

	if(sendto(listen_socket[sock].udp, (char *) &inpkt->seqno, inpkt->len, 0, &(n->address.sa), SALEN(n->address.sa)) < 0 && !sockwouldblock(sockerrno)) {
		if(sockmsgsize(sockerrno)) {
			if(n->maxmtu >= origlen)
				n->maxmtu = origlen - 1;
			if(n->mtu >= origlen)
				n->mtu = origlen - 1;
		} else
			logger(LOG_ERR, "Error sending packet to %s (%s): %s", n->name, n->hostname, sockstrerror(sockerrno));
	}

end:
	origpkt->len = origlen;
}

/*
  send a packet to the given vpn ip.
*/
void send_packet(const node_t *n, vpn_packet_t *packet) {
	node_t *via;

	if(n == myself) {
		if(overwrite_mac)
			 memcpy(packet->data, mymac.x, ETH_ALEN);
		write_packet(packet);
		return;
	}

	ifdebug(TRAFFIC) logger(LOG_ERR, "Sending packet of %d bytes to %s (%s)",
			   packet->len, n->name, n->hostname);

	if(!n->status.reachable) {
		ifdebug(TRAFFIC) logger(LOG_INFO, "Node %s (%s) is not reachable",
				   n->name, n->hostname);
		return;
	}

	via = (packet->priority == -1 || n->via == myself) ? n->nexthop : n->via;

	if(via != n)
		ifdebug(TRAFFIC) logger(LOG_INFO, "Sending packet to %s via %s (%s)",
			   n->name, via->name, n->via->hostname);

	if(packet->priority == -1 || ((myself->options | via->options) & OPTION_TCPONLY)) {
		if(!send_tcppacket(via->connection, packet))
			terminate_connection(via->connection, true);
	} else
		send_udppacket(via, packet);
}

/* Broadcast a packet using the minimum spanning tree */

void broadcast_packet(const node_t *from, vpn_packet_t *packet) {
	splay_node_t *node;
	connection_t *c;

	ifdebug(TRAFFIC) logger(LOG_INFO, "Broadcasting packet of %d bytes from %s (%s)",
			   packet->len, from->name, from->hostname);

	if(from != myself) {
		send_packet(myself, packet);

		// In TunnelServer mode, do not forward broadcast packets.
                // The MST might not be valid and create loops.
		if(tunnelserver)
			return;
	}

	for(node = connection_tree->head; node; node = node->next) {
		c = node->data;

		if(c->status.active && c->status.mst && c != from->nexthop->connection)
			send_packet(c->node, packet);
	}
}

static node_t *try_harder(const sockaddr_t *from, const vpn_packet_t *pkt) {
	splay_node_t *node;
	node_t *n, *found = NULL;
	static time_t last_hard_try = 0;
	time_t now = time(NULL);

	if(last_hard_try == now)
		return NULL;
	else
		last_hard_try = now;

	for(node = node_tree->head; node; node = node->next) {
		n = node->data;

		if(n == myself || !n->status.reachable || !digest_active(&n->indigest))
			continue;

		if(try_mac(n, pkt)) {
			found = n;
			break;
		}
	}

	return found;
}

void handle_incoming_vpn_data(int sock, short events, void *data) {
	vpn_packet_t pkt;
	char *hostname;
	sockaddr_t from;
	socklen_t fromlen = sizeof from;
	node_t *n;
	int len;

	len = recvfrom(sock, (char *) &pkt.seqno, MAXSIZE, 0, &from.sa, &fromlen);

	if(len <= 0 || len > MAXSIZE) {
		if(!sockwouldblock(sockerrno))
			logger(LOG_ERR, "Receiving packet failed: %s", sockstrerror(sockerrno));
		return;
	}

	pkt.len = len;

	sockaddrunmap(&from);		/* Some braindead IPv6 implementations do stupid things. */

	n = lookup_node_udp(&from);

	if(!n) {
		n = try_harder(&from, &pkt);
		if(n)
			update_node_udp(n, &from);
		else ifdebug(PROTOCOL) {
			hostname = sockaddr2hostname(&from);
			logger(LOG_WARNING, "Received UDP packet from unknown source %s", hostname);
			free(hostname);
			return;
		}
		else
			return;
	}

	receive_udppacket(n, &pkt);
}

void handle_device_data(int sock, short events, void *data) {
	vpn_packet_t packet;

	if(read_packet(&packet))
		route(myself, &packet);
}<|MERGE_RESOLUTION|>--- conflicted
+++ resolved
@@ -287,23 +287,6 @@
 	inpkt->len -= sizeof inpkt->seqno;
 	inpkt->seqno = ntohl(inpkt->seqno);
 
-<<<<<<< HEAD
-	if(inpkt->seqno != n->received_seqno + 1) {
-		if(inpkt->seqno >= n->received_seqno + sizeof n->late * 8) {
-			logger(LOG_WARNING, "Lost %d packets from %s (%s)",
-					   inpkt->seqno - n->received_seqno - 1, n->name, n->hostname);
-			
-			memset(n->late, 0, sizeof n->late);
-		} else if (inpkt->seqno <= n->received_seqno) {
-			if((n->received_seqno >= sizeof n->late * 8 && inpkt->seqno <= n->received_seqno - sizeof n->late * 8) || !(n->late[(inpkt->seqno / 8) % sizeof n->late] & (1 << inpkt->seqno % 8))) {
-				logger(LOG_WARNING, "Got late or replayed packet from %s (%s), seqno %d, last received %d",
-					   n->name, n->hostname, inpkt->seqno, n->received_seqno);
-				return;
-			}
-		} else {
-			for(i = n->received_seqno + 1; i < inpkt->seqno; i++)
-				n->late[(i / 8) % sizeof n->late] |= 1 << i % 8;
-=======
 	if(replaywin) {
 		if(inpkt->seqno != n->received_seqno + 1) {
 			if(inpkt->seqno >= n->received_seqno + replaywin * 8) {
@@ -325,17 +308,11 @@
 				for(i = n->received_seqno + 1; i < inpkt->seqno; i++)
 					n->late[(i / 8) % replaywin] |= 1 << i % 8;
 			}
->>>>>>> d91903ef
 		}
 
 		n->farfuture = 0;
 		n->late[(inpkt->seqno / 8) % replaywin] &= ~(1 << inpkt->seqno % 8);
 	}
-<<<<<<< HEAD
-	
-	n->late[(inpkt->seqno / 8) % sizeof n->late] &= ~(1 << inpkt->seqno % 8);
-=======
->>>>>>> d91903ef
 
 	if(inpkt->seqno > n->received_seqno)
 		n->received_seqno = inpkt->seqno;
