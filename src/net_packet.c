/*
    net_packet.c -- Handles in- and outgoing VPN packets
    Copyright (C) 1998-2005 Ivo Timmermans,
                  2000-2009 Guus Sliepen <guus@tinc-vpn.org>

    This program is free software; you can redistribute it and/or modify
    it under the terms of the GNU General Public License as published by
    the Free Software Foundation; either version 2 of the License, or
    (at your option) any later version.

    This program is distributed in the hope that it will be useful,
    but WITHOUT ANY WARRANTY; without even the implied warranty of
    MERCHANTABILITY or FITNESS FOR A PARTICULAR PURPOSE.  See the
    GNU General Public License for more details.

    You should have received a copy of the GNU General Public License along
    with this program; if not, write to the Free Software Foundation, Inc.,
    51 Franklin Street, Fifth Floor, Boston, MA 02110-1301 USA.
*/

#include "system.h"

#include <zlib.h>
#include LZO1X_H

#include "splay_tree.h"
#include "cipher.h"
#include "conf.h"
#include "connection.h"
#include "crypto.h"
#include "digest.h"
#include "device.h"
#include "ethernet.h"
#include "graph.h"
#include "list.h"
#include "logger.h"
#include "net.h"
#include "netutl.h"
#include "protocol.h"
#include "process.h"
#include "route.h"
#include "utils.h"
#include "xalloc.h"

#ifdef WSAEMSGSIZE
#define EMSGSIZE WSAEMSGSIZE
#endif

int keylifetime = 0;
int keyexpires = 0;
static char lzo_wrkmem[LZO1X_999_MEM_COMPRESS > LZO1X_1_MEM_COMPRESS ? LZO1X_999_MEM_COMPRESS : LZO1X_1_MEM_COMPRESS];

static void send_udppacket(node_t *, vpn_packet_t *);

#define MAX_SEQNO 1073741824

<<<<<<< HEAD
static void send_mtu_probe_handler(int fd, short events, void *data) {
	node_t *n = data;
=======
void send_mtu_probe(node_t *n) {
>>>>>>> 9a2b0f88
	vpn_packet_t packet;
	int len, i;
	
	n->mtuprobes++;

	if(!n->status.reachable) {
		logger(LOG_DEBUG, "Trying to send MTU probe to unreachable node %s (%s)", n->name, n->hostname);
		return;
	}

	if(n->mtuprobes >= 10 && !n->minmtu) {
		ifdebug(TRAFFIC) logger(LOG_INFO, "No response to MTU probes from %s (%s)", n->name, n->hostname);
		return;
	}

	for(i = 0; i < 3; i++) {
		if(n->mtuprobes >= 30 || n->minmtu >= n->maxmtu) {
			n->mtu = n->minmtu;
			ifdebug(TRAFFIC) logger(LOG_INFO, "Fixing MTU of %s (%s) to %d after %d probes", n->name, n->hostname, n->mtu, n->mtuprobes);
			return;
		}

		len = n->minmtu + 1 + rand() % (n->maxmtu - n->minmtu);
		if(len < 64)
			len = 64;
		
		memset(packet.data, 0, 14);
		randomize(packet.data + 14, len - 14);
		packet.len = len;
		packet.priority = 0;

		ifdebug(TRAFFIC) logger(LOG_INFO, "Sending MTU probe length %d to %s (%s)", len, n->name, n->hostname);

		send_udppacket(n, &packet);
	}

	event_add(&n->mtuevent, &(struct timeval){1, 0});
}

void send_mtu_probe(node_t *n) {
	if(!timeout_initialized(&n->mtuevent))
		timeout_set(&n->mtuevent, send_mtu_probe_handler, n);
	send_mtu_probe_handler(0, 0, n);
}

void mtu_probe_h(node_t *n, vpn_packet_t *packet, length_t len) {
	ifdebug(TRAFFIC) logger(LOG_INFO, "Got MTU probe length %d from %s (%s)", packet->len, n->name, n->hostname);

	if(!packet->data[0]) {
		packet->data[0] = 1;
		send_packet(n, packet);
	} else {
		if(n->minmtu < len)
			n->minmtu = len;
	}
}

static length_t compress_packet(uint8_t *dest, const uint8_t *source, length_t len, int level) {
	if(level == 10) {
		lzo_uint lzolen = MAXSIZE;
		lzo1x_1_compress(source, len, dest, &lzolen, lzo_wrkmem);
		return lzolen;
	} else if(level < 10) {
		unsigned long destlen = MAXSIZE;
		if(compress2(dest, &destlen, source, len, level) == Z_OK)
			return destlen;
		else
			return -1;
	} else {
		lzo_uint lzolen = MAXSIZE;
		lzo1x_999_compress(source, len, dest, &lzolen, lzo_wrkmem);
		return lzolen;
	}
	
	return -1;
}

static length_t uncompress_packet(uint8_t *dest, const uint8_t *source, length_t len, int level) {
	if(level > 9) {
		lzo_uint lzolen = MAXSIZE;
		if(lzo1x_decompress_safe(source, len, dest, &lzolen, NULL) == LZO_E_OK)
			return lzolen;
		else
			return -1;
	} else {
		unsigned long destlen = MAXSIZE;
		if(uncompress(dest, &destlen, source, len) == Z_OK)
			return destlen;
		else
			return -1;
	}
	
	return -1;
}

/* VPN packet I/O */

static void receive_packet(node_t *n, vpn_packet_t *packet) {
<<<<<<< HEAD
	cp();

	ifdebug(TRAFFIC) logger(LOG_DEBUG, _("Received packet of %d bytes from %s (%s)"),
=======
	ifdebug(TRAFFIC) logger(LOG_DEBUG, "Received packet of %d bytes from %s (%s)",
>>>>>>> 9a2b0f88
			   packet->len, n->name, n->hostname);

	route(n, packet);
}

<<<<<<< HEAD
static bool try_mac(node_t *n, const vpn_packet_t *inpkt)
{
	if(!digest_active(&n->indigest) || inpkt->len < sizeof inpkt->seqno + digest_length(&n->indigest))
=======
static bool try_mac(const node_t *n, const vpn_packet_t *inpkt) {
	unsigned char hmac[EVP_MAX_MD_SIZE];

	if(!n->indigest || !n->inmaclength || !n->inkey || inpkt->len < sizeof inpkt->seqno + n->inmaclength)
>>>>>>> 9a2b0f88
		return false;

	return digest_verify(&n->indigest, &inpkt->seqno, inpkt->len, (const char *)&inpkt->seqno + inpkt->len);
}

static void receive_udppacket(node_t *n, vpn_packet_t *inpkt) {
	vpn_packet_t pkt1, pkt2;
	vpn_packet_t *pkt[] = { &pkt1, &pkt2, &pkt1, &pkt2 };
	int nextpkt = 0;
	vpn_packet_t *outpkt = pkt[0];
	size_t outlen;
	int i;

<<<<<<< HEAD
	cp();

	if(!cipher_active(&n->incipher)) {
		ifdebug(TRAFFIC) logger(LOG_DEBUG, _("Got packet from %s (%s) but he hasn't got our key yet"),
=======
	if(!n->inkey) {
		ifdebug(TRAFFIC) logger(LOG_DEBUG, "Got packet from %s (%s) but he hasn't got our key yet",
>>>>>>> 9a2b0f88
					n->name, n->hostname);
		return;
	}

	/* Check packet length */

<<<<<<< HEAD
	if(inpkt->len < sizeof inpkt->seqno + digest_length(&n->indigest)) {
		ifdebug(TRAFFIC) logger(LOG_DEBUG, _("Got too short packet from %s (%s)"),
=======
	if(inpkt->len < sizeof(inpkt->seqno) + n->inmaclength) {
		ifdebug(TRAFFIC) logger(LOG_DEBUG, "Got too short packet from %s (%s)",
>>>>>>> 9a2b0f88
					n->name, n->hostname);
		return;
	}

	/* Check the message authentication code */

<<<<<<< HEAD
	if(digest_active(&n->indigest) && !digest_verify(&n->indigest, &inpkt->seqno, inpkt->len, (const char *)&inpkt->seqno + inpkt->len)) {
		ifdebug(TRAFFIC) logger(LOG_DEBUG, _("Got unauthenticated packet from %s (%s)"), n->name, n->hostname);
		return;
=======
	if(n->indigest && n->inmaclength) {
		inpkt->len -= n->inmaclength;
		HMAC(n->indigest, n->inkey, n->inkeylength,
			 (unsigned char *) &inpkt->seqno, inpkt->len, (unsigned char *)hmac, NULL);

		if(memcmp(hmac, (char *) &inpkt->seqno + inpkt->len, n->inmaclength)) {
			ifdebug(TRAFFIC) logger(LOG_DEBUG, "Got unauthenticated packet from %s (%s)",
					   n->name, n->hostname);
			return;
		}
>>>>>>> 9a2b0f88
	}

	/* Decrypt the packet */

	if(cipher_active(&n->incipher)) {
		outpkt = pkt[nextpkt++];
		outlen = MAXSIZE;

<<<<<<< HEAD
		if(!cipher_decrypt(&n->incipher, &inpkt->seqno, inpkt->len, &outpkt->seqno, &outlen, true)) {
			ifdebug(TRAFFIC) logger(LOG_DEBUG, _("Error decrypting packet from %s (%s)"), n->name, n->hostname);
=======
		if(!EVP_DecryptInit_ex(&n->inctx, NULL, NULL, NULL, NULL)
				|| !EVP_DecryptUpdate(&n->inctx, (unsigned char *) &outpkt->seqno, &outlen,
					(unsigned char *) &inpkt->seqno, inpkt->len)
				|| !EVP_DecryptFinal_ex(&n->inctx, (unsigned char *) &outpkt->seqno + outlen, &outpad)) {
			ifdebug(TRAFFIC) logger(LOG_DEBUG, "Error decrypting packet from %s (%s): %s",
						n->name, n->hostname, ERR_error_string(ERR_get_error(), NULL));
>>>>>>> 9a2b0f88
			return;
		}
		
		outpkt->len = outlen;
		inpkt = outpkt;
	}

	/* Check the sequence number */

	inpkt->len -= sizeof inpkt->seqno;
	inpkt->seqno = ntohl(inpkt->seqno);

	if(inpkt->seqno != n->received_seqno + 1) {
<<<<<<< HEAD
		if(inpkt->seqno >= n->received_seqno + sizeof n->late * 8) {
			logger(LOG_WARNING, _("Lost %d packets from %s (%s)"),
=======
		if(inpkt->seqno >= n->received_seqno + sizeof(n->late) * 8) {
			logger(LOG_WARNING, "Lost %d packets from %s (%s)",
>>>>>>> 9a2b0f88
					   inpkt->seqno - n->received_seqno - 1, n->name, n->hostname);
			
			memset(n->late, 0, sizeof n->late);
		} else if (inpkt->seqno <= n->received_seqno) {
<<<<<<< HEAD
			if((n->received_seqno >= sizeof n->late * 8 && inpkt->seqno <= n->received_seqno - sizeof n->late * 8) || !(n->late[(inpkt->seqno / 8) % sizeof n->late] & (1 << inpkt->seqno % 8))) {
				logger(LOG_WARNING, _("Got late or replayed packet from %s (%s), seqno %d, last received %d"),
=======
			if((n->received_seqno >= sizeof(n->late) * 8 && inpkt->seqno <= n->received_seqno - sizeof(n->late) * 8) || !(n->late[(inpkt->seqno / 8) % sizeof(n->late)] & (1 << inpkt->seqno % 8))) {
				logger(LOG_WARNING, "Got late or replayed packet from %s (%s), seqno %d, last received %d",
>>>>>>> 9a2b0f88
					   n->name, n->hostname, inpkt->seqno, n->received_seqno);
				return;
			}
		} else {
			for(i = n->received_seqno + 1; i < inpkt->seqno; i++)
				n->late[(i / 8) % sizeof n->late] |= 1 << i % 8;
		}
	}
	
	n->late[(inpkt->seqno / 8) % sizeof n->late] &= ~(1 << inpkt->seqno % 8);

	if(inpkt->seqno > n->received_seqno)
		n->received_seqno = inpkt->seqno;
			
	if(n->received_seqno > MAX_SEQNO)
		regenerate_key();

	/* Decompress the packet */

	length_t origlen = inpkt->len;

	if(n->incompression) {
		outpkt = pkt[nextpkt++];

		if((outpkt->len = uncompress_packet(outpkt->data, inpkt->data, inpkt->len, n->incompression)) < 0) {
			ifdebug(TRAFFIC) logger(LOG_ERR, "Error while uncompressing packet from %s (%s)",
				  		 n->name, n->hostname);
			return;
		}

		inpkt = outpkt;

		origlen -= MTU/64 + 20;
	}

	inpkt->priority = 0;

	if(!inpkt->data[12] && !inpkt->data[13])
		mtu_probe_h(n, inpkt, origlen);
	else
		receive_packet(n, inpkt);
}

void receive_tcppacket(connection_t *c, char *buffer, int len) {
	vpn_packet_t outpkt;

	outpkt.len = len;
	if(c->options & OPTION_TCPONLY)
		outpkt.priority = 0;
	else
		outpkt.priority = -1;
	memcpy(outpkt.data, buffer, len);

	receive_packet(c->node, &outpkt);
}

static void send_udppacket(node_t *n, vpn_packet_t *origpkt) {
	vpn_packet_t pkt1, pkt2;
	vpn_packet_t *pkt[] = { &pkt1, &pkt2, &pkt1, &pkt2 };
	vpn_packet_t *inpkt = origpkt;
	int nextpkt = 0;
	vpn_packet_t *outpkt;
	int origlen;
	size_t outlen;
	static int priority = 0;
	int origpriority;
	int sock;

	if(!n->status.reachable) {
		ifdebug(TRAFFIC) logger(LOG_INFO, "Trying to send UDP packet to unreachable node %s (%s)", n->name, n->hostname);
		return;
	}

	/* Make sure we have a valid key */

	if(!n->status.validkey) {
		ifdebug(TRAFFIC) logger(LOG_INFO,
				   "No valid key known yet for %s (%s), forwarding via TCP",
				   n->name, n->hostname);

		if(!n->status.waitingforkey)
			send_req_key(n);

		n->status.waitingforkey = true;

		send_tcppacket(n->nexthop->connection, origpkt);

		return;
	}

	if(n->options & OPTION_PMTU_DISCOVERY && inpkt->len > n->minmtu && (inpkt->data[12] | inpkt->data[13])) {
		ifdebug(TRAFFIC) logger(LOG_INFO,
				"Packet for %s (%s) larger than minimum MTU, forwarding via TCP",
				n->name, n->hostname);

		send_tcppacket(n->nexthop->connection, origpkt);

		return;
	}

	origlen = inpkt->len;
	origpriority = inpkt->priority;

	/* Compress the packet */

	if(n->outcompression) {
		outpkt = pkt[nextpkt++];

		if((outpkt->len = compress_packet(outpkt->data, inpkt->data, inpkt->len, n->outcompression)) < 0) {
			ifdebug(TRAFFIC) logger(LOG_ERR, "Error while compressing packet to %s (%s)",
				   n->name, n->hostname);
			return;
		}

		inpkt = outpkt;
	}

	/* Add sequence number */

	inpkt->seqno = htonl(++(n->sent_seqno));
	inpkt->len += sizeof inpkt->seqno;

	/* Encrypt the packet */

	if(cipher_active(&n->outcipher)) {
		outpkt = pkt[nextpkt++];
		outlen = MAXSIZE;

<<<<<<< HEAD
		if(!cipher_encrypt(&n->outcipher, &inpkt->seqno, inpkt->len, &outpkt->seqno, &outlen, true)) {
			ifdebug(TRAFFIC) logger(LOG_ERR, _("Error while encrypting packet to %s (%s)"), n->name, n->hostname);
=======
		if(!EVP_EncryptInit_ex(&n->outctx, NULL, NULL, NULL, NULL)
				|| !EVP_EncryptUpdate(&n->outctx, (unsigned char *) &outpkt->seqno, &outlen,
					(unsigned char *) &inpkt->seqno, inpkt->len)
				|| !EVP_EncryptFinal_ex(&n->outctx, (unsigned char *) &outpkt->seqno + outlen, &outpad)) {
			ifdebug(TRAFFIC) logger(LOG_ERR, "Error while encrypting packet to %s (%s): %s",
						n->name, n->hostname, ERR_error_string(ERR_get_error(), NULL));
>>>>>>> 9a2b0f88
			goto end;
		}

		outpkt->len = outlen;
		inpkt = outpkt;
	}

	/* Add the message authentication code */

	if(digest_active(&n->outdigest)) {
		digest_create(&n->outdigest, &inpkt->seqno, inpkt->len, (char *)&inpkt->seqno + inpkt->len);
		inpkt->len += digest_length(&n->outdigest);
	}

	/* Determine which socket we have to use */

	for(sock = 0; sock < listen_sockets; sock++)
		if(n->address.sa.sa_family == listen_socket[sock].sa.sa.sa_family)
			break;

	if(sock >= listen_sockets)
		sock = 0;				/* If none is available, just use the first and hope for the best. */

	/* Send the packet */

#if defined(SOL_IP) && defined(IP_TOS)
	if(priorityinheritance && origpriority != priority
	   && listen_socket[sock].sa.sa.sa_family == AF_INET) {
		priority = origpriority;
<<<<<<< HEAD
		ifdebug(TRAFFIC) logger(LOG_DEBUG, _("Setting outgoing packet priority to %d"), priority);
		if(setsockopt(listen_socket[sock].udp, SOL_IP, IP_TOS, &priority, sizeof priority))	/* SO_PRIORITY doesn't seem to work */
			logger(LOG_ERR, _("System call `%s' failed: %s"), "setsockopt", strerror(errno));
=======
		ifdebug(TRAFFIC) logger(LOG_DEBUG, "Setting outgoing packet priority to %d", priority);
		if(setsockopt(listen_socket[sock].udp, SOL_IP, IP_TOS, &priority, sizeof(priority)))	/* SO_PRIORITY doesn't seem to work */
			logger(LOG_ERR, "System call `%s' failed: %s", "setsockopt", strerror(errno));
>>>>>>> 9a2b0f88
	}
#endif

	if((sendto(listen_socket[sock].udp, (char *) &inpkt->seqno, inpkt->len, 0, &(n->address.sa), SALEN(n->address.sa))) < 0) {
		if(errno == EMSGSIZE) {
			if(n->maxmtu >= origlen)
				n->maxmtu = origlen - 1;
			if(n->mtu >= origlen)
				n->mtu = origlen - 1;
		} else
			logger(LOG_ERR, "Error sending packet to %s (%s): %s", n->name, n->hostname, strerror(errno));
	}

end:
	origpkt->len = origlen;
}

/*
  send a packet to the given vpn ip.
*/
void send_packet(const node_t *n, vpn_packet_t *packet) {
	node_t *via;

	if(n == myself) {
		if(overwrite_mac)
			 memcpy(packet->data, mymac.x, ETH_ALEN);
		write_packet(packet);
		return;
	}

	ifdebug(TRAFFIC) logger(LOG_ERR, "Sending packet of %d bytes to %s (%s)",
			   packet->len, n->name, n->hostname);

	if(!n->status.reachable) {
		ifdebug(TRAFFIC) logger(LOG_INFO, "Node %s (%s) is not reachable",
				   n->name, n->hostname);
		return;
	}

	via = (packet->priority == -1 || n->via == myself) ? n->nexthop : n->via;

	if(via != n)
		ifdebug(TRAFFIC) logger(LOG_INFO, "Sending packet to %s via %s (%s)",
			   n->name, via->name, n->via->hostname);

	if(packet->priority == -1 || ((myself->options | via->options) & OPTION_TCPONLY)) {
		if(!send_tcppacket(via->connection, packet))
			terminate_connection(via->connection, true);
	} else
		send_udppacket(via, packet);
}

/* Broadcast a packet using the minimum spanning tree */

void broadcast_packet(const node_t *from, vpn_packet_t *packet) {
<<<<<<< HEAD
	splay_node_t *node;
=======
	avl_node_t *node;
>>>>>>> 9a2b0f88
	connection_t *c;

	ifdebug(TRAFFIC) logger(LOG_INFO, "Broadcasting packet of %d bytes from %s (%s)",
			   packet->len, from->name, from->hostname);

	if(from != myself) {
		send_packet(myself, packet);

		// In TunnelServer mode, do not forward broadcast packets.
                // The MST might not be valid and create loops.
		if(tunnelserver)
			return;
	}

	for(node = connection_tree->head; node; node = node->next) {
		c = node->data;

		if(c->status.active && c->status.mst && c != from->nexthop->connection)
			send_packet(c->node, packet);
	}
}

static node_t *try_harder(const sockaddr_t *from, const vpn_packet_t *pkt) {
	splay_node_t *node;
	edge_t *e;
	node_t *n = NULL;

	for(node = edge_weight_tree->head; node; node = node->next) {
		e = node->data;

		if(sockaddrcmp_noport(from, &e->address))
			continue;

		if(!n)
			n = e->to;

		if(!try_mac(e->to, pkt))
			continue;

		n = e->to;
		break;
	}

	return n;
}

<<<<<<< HEAD
void handle_incoming_vpn_data(int sock, short events, void *data)
{
=======
void handle_incoming_vpn_data(int sock) {
>>>>>>> 9a2b0f88
	vpn_packet_t pkt;
	char *hostname;
	sockaddr_t from;
	socklen_t fromlen = sizeof from;
	node_t *n;

	pkt.len = recvfrom(sock, (char *) &pkt.seqno, MAXSIZE, 0, &from.sa, &fromlen);

	if(pkt.len < 0) {
		if(errno != EAGAIN && errno != EINTR)
			logger(LOG_ERR, "Receiving packet failed: %s", strerror(errno));
		return;
	}

	sockaddrunmap(&from);		/* Some braindead IPv6 implementations do stupid things. */

	n = lookup_node_udp(&from);

	if(!n) {
		n = try_harder(&from, &pkt);
		if(n)
			update_node_udp(n, &from);
		else ifdebug(PROTOCOL) {
			hostname = sockaddr2hostname(&from);
			logger(LOG_WARNING, "Received UDP packet from unknown source %s", hostname);
			free(hostname);
			return;
		}
		else
			return;
	}

	receive_udppacket(n, &pkt);
}

void handle_device_data(int sock, short events, void *data) {
	vpn_packet_t packet;

	if(read_packet(&packet))
		route(myself, &packet);
}<|MERGE_RESOLUTION|>--- conflicted
+++ resolved
@@ -54,12 +54,8 @@
 
 #define MAX_SEQNO 1073741824
 
-<<<<<<< HEAD
 static void send_mtu_probe_handler(int fd, short events, void *data) {
 	node_t *n = data;
-=======
-void send_mtu_probe(node_t *n) {
->>>>>>> 9a2b0f88
 	vpn_packet_t packet;
 	int len, i;
 	
@@ -158,28 +154,14 @@
 /* VPN packet I/O */
 
 static void receive_packet(node_t *n, vpn_packet_t *packet) {
-<<<<<<< HEAD
-	cp();
-
-	ifdebug(TRAFFIC) logger(LOG_DEBUG, _("Received packet of %d bytes from %s (%s)"),
-=======
 	ifdebug(TRAFFIC) logger(LOG_DEBUG, "Received packet of %d bytes from %s (%s)",
->>>>>>> 9a2b0f88
 			   packet->len, n->name, n->hostname);
 
 	route(n, packet);
 }
 
-<<<<<<< HEAD
-static bool try_mac(node_t *n, const vpn_packet_t *inpkt)
-{
+static bool try_mac(node_t *n, const vpn_packet_t *inpkt) {
 	if(!digest_active(&n->indigest) || inpkt->len < sizeof inpkt->seqno + digest_length(&n->indigest))
-=======
-static bool try_mac(const node_t *n, const vpn_packet_t *inpkt) {
-	unsigned char hmac[EVP_MAX_MD_SIZE];
-
-	if(!n->indigest || !n->inmaclength || !n->inkey || inpkt->len < sizeof inpkt->seqno + n->inmaclength)
->>>>>>> 9a2b0f88
 		return false;
 
 	return digest_verify(&n->indigest, &inpkt->seqno, inpkt->len, (const char *)&inpkt->seqno + inpkt->len);
@@ -193,50 +175,25 @@
 	size_t outlen;
 	int i;
 
-<<<<<<< HEAD
-	cp();
-
 	if(!cipher_active(&n->incipher)) {
-		ifdebug(TRAFFIC) logger(LOG_DEBUG, _("Got packet from %s (%s) but he hasn't got our key yet"),
-=======
-	if(!n->inkey) {
 		ifdebug(TRAFFIC) logger(LOG_DEBUG, "Got packet from %s (%s) but he hasn't got our key yet",
->>>>>>> 9a2b0f88
 					n->name, n->hostname);
 		return;
 	}
 
 	/* Check packet length */
 
-<<<<<<< HEAD
 	if(inpkt->len < sizeof inpkt->seqno + digest_length(&n->indigest)) {
-		ifdebug(TRAFFIC) logger(LOG_DEBUG, _("Got too short packet from %s (%s)"),
-=======
-	if(inpkt->len < sizeof(inpkt->seqno) + n->inmaclength) {
 		ifdebug(TRAFFIC) logger(LOG_DEBUG, "Got too short packet from %s (%s)",
->>>>>>> 9a2b0f88
 					n->name, n->hostname);
 		return;
 	}
 
 	/* Check the message authentication code */
 
-<<<<<<< HEAD
 	if(digest_active(&n->indigest) && !digest_verify(&n->indigest, &inpkt->seqno, inpkt->len, (const char *)&inpkt->seqno + inpkt->len)) {
-		ifdebug(TRAFFIC) logger(LOG_DEBUG, _("Got unauthenticated packet from %s (%s)"), n->name, n->hostname);
-		return;
-=======
-	if(n->indigest && n->inmaclength) {
-		inpkt->len -= n->inmaclength;
-		HMAC(n->indigest, n->inkey, n->inkeylength,
-			 (unsigned char *) &inpkt->seqno, inpkt->len, (unsigned char *)hmac, NULL);
-
-		if(memcmp(hmac, (char *) &inpkt->seqno + inpkt->len, n->inmaclength)) {
-			ifdebug(TRAFFIC) logger(LOG_DEBUG, "Got unauthenticated packet from %s (%s)",
-					   n->name, n->hostname);
-			return;
-		}
->>>>>>> 9a2b0f88
+		ifdebug(TRAFFIC) logger(LOG_DEBUG, "Got unauthenticated packet from %s (%s)", n->name, n->hostname);
+		return;
 	}
 
 	/* Decrypt the packet */
@@ -245,17 +202,8 @@
 		outpkt = pkt[nextpkt++];
 		outlen = MAXSIZE;
 
-<<<<<<< HEAD
 		if(!cipher_decrypt(&n->incipher, &inpkt->seqno, inpkt->len, &outpkt->seqno, &outlen, true)) {
-			ifdebug(TRAFFIC) logger(LOG_DEBUG, _("Error decrypting packet from %s (%s)"), n->name, n->hostname);
-=======
-		if(!EVP_DecryptInit_ex(&n->inctx, NULL, NULL, NULL, NULL)
-				|| !EVP_DecryptUpdate(&n->inctx, (unsigned char *) &outpkt->seqno, &outlen,
-					(unsigned char *) &inpkt->seqno, inpkt->len)
-				|| !EVP_DecryptFinal_ex(&n->inctx, (unsigned char *) &outpkt->seqno + outlen, &outpad)) {
-			ifdebug(TRAFFIC) logger(LOG_DEBUG, "Error decrypting packet from %s (%s): %s",
-						n->name, n->hostname, ERR_error_string(ERR_get_error(), NULL));
->>>>>>> 9a2b0f88
+			ifdebug(TRAFFIC) logger(LOG_DEBUG, "Error decrypting packet from %s (%s)", n->name, n->hostname);
 			return;
 		}
 		
@@ -269,24 +217,14 @@
 	inpkt->seqno = ntohl(inpkt->seqno);
 
 	if(inpkt->seqno != n->received_seqno + 1) {
-<<<<<<< HEAD
 		if(inpkt->seqno >= n->received_seqno + sizeof n->late * 8) {
-			logger(LOG_WARNING, _("Lost %d packets from %s (%s)"),
-=======
-		if(inpkt->seqno >= n->received_seqno + sizeof(n->late) * 8) {
 			logger(LOG_WARNING, "Lost %d packets from %s (%s)",
->>>>>>> 9a2b0f88
 					   inpkt->seqno - n->received_seqno - 1, n->name, n->hostname);
 			
 			memset(n->late, 0, sizeof n->late);
 		} else if (inpkt->seqno <= n->received_seqno) {
-<<<<<<< HEAD
 			if((n->received_seqno >= sizeof n->late * 8 && inpkt->seqno <= n->received_seqno - sizeof n->late * 8) || !(n->late[(inpkt->seqno / 8) % sizeof n->late] & (1 << inpkt->seqno % 8))) {
-				logger(LOG_WARNING, _("Got late or replayed packet from %s (%s), seqno %d, last received %d"),
-=======
-			if((n->received_seqno >= sizeof(n->late) * 8 && inpkt->seqno <= n->received_seqno - sizeof(n->late) * 8) || !(n->late[(inpkt->seqno / 8) % sizeof(n->late)] & (1 << inpkt->seqno % 8))) {
 				logger(LOG_WARNING, "Got late or replayed packet from %s (%s), seqno %d, last received %d",
->>>>>>> 9a2b0f88
 					   n->name, n->hostname, inpkt->seqno, n->received_seqno);
 				return;
 			}
@@ -415,17 +353,8 @@
 		outpkt = pkt[nextpkt++];
 		outlen = MAXSIZE;
 
-<<<<<<< HEAD
 		if(!cipher_encrypt(&n->outcipher, &inpkt->seqno, inpkt->len, &outpkt->seqno, &outlen, true)) {
-			ifdebug(TRAFFIC) logger(LOG_ERR, _("Error while encrypting packet to %s (%s)"), n->name, n->hostname);
-=======
-		if(!EVP_EncryptInit_ex(&n->outctx, NULL, NULL, NULL, NULL)
-				|| !EVP_EncryptUpdate(&n->outctx, (unsigned char *) &outpkt->seqno, &outlen,
-					(unsigned char *) &inpkt->seqno, inpkt->len)
-				|| !EVP_EncryptFinal_ex(&n->outctx, (unsigned char *) &outpkt->seqno + outlen, &outpad)) {
-			ifdebug(TRAFFIC) logger(LOG_ERR, "Error while encrypting packet to %s (%s): %s",
-						n->name, n->hostname, ERR_error_string(ERR_get_error(), NULL));
->>>>>>> 9a2b0f88
+			ifdebug(TRAFFIC) logger(LOG_ERR, "Error while encrypting packet to %s (%s)", n->name, n->hostname);
 			goto end;
 		}
 
@@ -455,15 +384,9 @@
 	if(priorityinheritance && origpriority != priority
 	   && listen_socket[sock].sa.sa.sa_family == AF_INET) {
 		priority = origpriority;
-<<<<<<< HEAD
-		ifdebug(TRAFFIC) logger(LOG_DEBUG, _("Setting outgoing packet priority to %d"), priority);
+		ifdebug(TRAFFIC) logger(LOG_DEBUG, "Setting outgoing packet priority to %d", priority);
 		if(setsockopt(listen_socket[sock].udp, SOL_IP, IP_TOS, &priority, sizeof priority))	/* SO_PRIORITY doesn't seem to work */
-			logger(LOG_ERR, _("System call `%s' failed: %s"), "setsockopt", strerror(errno));
-=======
-		ifdebug(TRAFFIC) logger(LOG_DEBUG, "Setting outgoing packet priority to %d", priority);
-		if(setsockopt(listen_socket[sock].udp, SOL_IP, IP_TOS, &priority, sizeof(priority)))	/* SO_PRIORITY doesn't seem to work */
 			logger(LOG_ERR, "System call `%s' failed: %s", "setsockopt", strerror(errno));
->>>>>>> 9a2b0f88
 	}
 #endif
 
@@ -519,11 +442,7 @@
 /* Broadcast a packet using the minimum spanning tree */
 
 void broadcast_packet(const node_t *from, vpn_packet_t *packet) {
-<<<<<<< HEAD
 	splay_node_t *node;
-=======
-	avl_node_t *node;
->>>>>>> 9a2b0f88
 	connection_t *c;
 
 	ifdebug(TRAFFIC) logger(LOG_INFO, "Broadcasting packet of %d bytes from %s (%s)",
@@ -570,12 +489,7 @@
 	return n;
 }
 
-<<<<<<< HEAD
-void handle_incoming_vpn_data(int sock, short events, void *data)
-{
-=======
-void handle_incoming_vpn_data(int sock) {
->>>>>>> 9a2b0f88
+void handle_incoming_vpn_data(int sock, short events, void *data) {
 	vpn_packet_t pkt;
 	char *hostname;
 	sockaddr_t from;
