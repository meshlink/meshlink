--- conflicted
+++ resolved
@@ -446,9 +446,9 @@
 		   to ensure we get to learn the reflexive UDP address. */
 		if(!to->status.validkey) {
 			to->incompression = mesh->self->incompression;
-			return send_request(mesh, to->nexthop->connection, "%d %s %s %s -1 -1 -1 %d", ANS_KEY, mesh->self->name, to->name, buf, to->incompression)? 0: -1;
+			return send_request(mesh, to->nexthop->connection, "%d %s %s %s -1 -1 -1 %d", ANS_KEY, mesh->self->name, to->name, buf, to->incompression);
 		} else {
-			return send_request(mesh, to->nexthop->connection, "%d %s %s %d %s", REQ_KEY, mesh->self->name, to->name, REQ_SPTPS, buf)? 0: -1;
+			return send_request(mesh, to->nexthop->connection, "%d %s %s %d %s", REQ_KEY, mesh->self->name, to->name, REQ_SPTPS, buf);
 		}
 	}
 
@@ -462,10 +462,10 @@
 	else
 		choose_udp_address(mesh, to, &sa, &sock);
 
-<<<<<<< HEAD
+	int err = 0;
 	int sent = sendto(mesh->listen_socket[sock].udp.fd, data, len, 0, &sa->sa, SALEN(sa->sa));
 	if(sent != len) {
-		int err = sockerrno;
+		err = sockerrno;
 		if(!err) {
 			// This never should happen cause even though send is documented to send and return less or equal
 			// the size with no error this only counts for TCP not UDP.
@@ -489,33 +489,11 @@
 					// update meshlink and utcp for the mtu change
 					update_node_mtu(mesh, to);
 				}
-=======
-	int err = 0;
-	if(sendto(mesh->listen_socket[sock].udp.fd, data, len, 0, &sa->sa, SALEN(sa->sa)) < 0) {
-		err = sockerrno;
-
-		logger(mesh, MESHLINK_WARNING, "Error sending UDP SPTPS packet to %s (%s): %s", to->name, to->hostname, sockstrerror(err));
-
-		// if message is reported to be too long, lessen mtu to at least one less than the failed length
-		if(sockmsgsize(err)) {
-			if(to->maxmtu >= len)
-				to->maxmtu = len - 1;
-			if(to->mtu >= len) {
-				to->mtu = len - 1;
-				// update meshlink and utcp for the mtu change
-				update_node_mtu(mesh, to);
->>>>>>> 4930efe6
 			}
 		}
-
-		return err;
-	}
-
-<<<<<<< HEAD
-	return 0;
-=======
+	}
+
 	return err;
->>>>>>> 4930efe6
 }
 
 bool receive_sptps_record(void *handle, uint8_t type, const void *data, uint16_t len) {
