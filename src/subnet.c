/*
    subnet.c -- handle subnet lookups and lists
    Copyright (C) 2000-2009 Guus Sliepen <guus@tinc-vpn.org>,
                  2000-2005 Ivo Timmermans

    This program is free software; you can redistribute it and/or modify
    it under the terms of the GNU General Public License as published by
    the Free Software Foundation; either version 2 of the License, or
    (at your option) any later version.

    This program is distributed in the hope that it will be useful,
    but WITHOUT ANY WARRANTY; without even the implied warranty of
    MERCHANTABILITY or FITNESS FOR A PARTICULAR PURPOSE.  See the
    GNU General Public License for more details.

    You should have received a copy of the GNU General Public License along
    with this program; if not, write to the Free Software Foundation, Inc.,
    51 Franklin Street, Fifth Floor, Boston, MA 02110-1301 USA.
*/

#include "system.h"

#include "splay_tree.h"
#include "device.h"
#include "logger.h"
#include "net.h"
#include "netutl.h"
#include "node.h"
#include "process.h"
#include "subnet.h"
#include "utils.h"
#include "xalloc.h"

/* lists type of subnet */

splay_tree_t *subnet_tree;

/* Subnet lookup cache */

static ipv4_t cache_ipv4_address[2];
static subnet_t *cache_ipv4_subnet[2];
static bool cache_ipv4_valid[2];
static int cache_ipv4_slot;

static ipv6_t cache_ipv6_address[2];
static subnet_t *cache_ipv6_subnet[2];
static bool cache_ipv6_valid[2];
static int cache_ipv6_slot;

static mac_t cache_mac_address[2];
static subnet_t *cache_mac_subnet[2];
static bool cache_mac_valid[2];
static int cache_mac_slot;

void subnet_cache_flush() {
	cache_ipv4_valid[0] = cache_ipv4_valid[1] = false;
	cache_ipv6_valid[0] = cache_ipv6_valid[1] = false;
	cache_mac_valid[0] = cache_mac_valid[1] = false;
}

/* Subnet comparison */

static int subnet_compare_mac(const subnet_t *a, const subnet_t *b) {
	int result;

	result = memcmp(&a->net.mac.address, &b->net.mac.address, sizeof a->net.mac.address);

	if(result)
		return result;
	
	result = a->weight - b->weight;

	if(result || !a->owner || !b->owner)
		return result;

	return strcmp(a->owner->name, b->owner->name);
}

static int subnet_compare_ipv4(const subnet_t *a, const subnet_t *b) {
	int result;

	result = b->net.ipv4.prefixlength - a->net.ipv4.prefixlength;

	if(result)
		return result;

	result = memcmp(&a->net.ipv4.address, &b->net.ipv4.address, sizeof(ipv4_t));

	if(result)
		return result;
	
	result = a->weight - b->weight;

	if(result || !a->owner || !b->owner)
		return result;

	return strcmp(a->owner->name, b->owner->name);
}

static int subnet_compare_ipv6(const subnet_t *a, const subnet_t *b) {
	int result;

	result = b->net.ipv6.prefixlength - a->net.ipv6.prefixlength;

	if(result)
		return result;
	
	result = memcmp(&a->net.ipv6.address, &b->net.ipv6.address, sizeof(ipv6_t));

	if(result)
		return result;
	
	result = a->weight - b->weight;

	if(result || !a->owner || !b->owner)
		return result;

	return strcmp(a->owner->name, b->owner->name);
}

int subnet_compare(const subnet_t *a, const subnet_t *b) {
	int result;

	result = a->type - b->type;

	if(result)
		return result;

	switch (a->type) {
	case SUBNET_MAC:
		return subnet_compare_mac(a, b);
	case SUBNET_IPV4:
		return subnet_compare_ipv4(a, b);
	case SUBNET_IPV6:
		return subnet_compare_ipv6(a, b);
	default:
		logger(LOG_ERR, "subnet_compare() was called with unknown subnet type %d, exitting!",
			   a->type);
		exit(0);
	}

	return 0;
}

/* Initialising trees */

void init_subnets(void) {
	subnet_tree = splay_alloc_tree((splay_compare_t) subnet_compare, (splay_action_t) free_subnet);

	subnet_cache_flush();
}

void exit_subnets(void) {
	splay_delete_tree(subnet_tree);
}

splay_tree_t *new_subnet_tree(void) {
	return splay_alloc_tree((splay_compare_t) subnet_compare, NULL);
}

void free_subnet_tree(splay_tree_t *subnet_tree) {
	splay_delete_tree(subnet_tree);
}

/* Allocating and freeing space for subnets */

subnet_t *new_subnet(void) {
	return xmalloc_and_zero(sizeof(subnet_t));
}

void free_subnet(subnet_t *subnet) {
	free(subnet);
}

/* Adding and removing subnets */

void subnet_add(node_t *n, subnet_t *subnet) {
	subnet->owner = n;

	splay_insert(subnet_tree, subnet);
	splay_insert(n->subnet_tree, subnet);

	subnet_cache_flush();
}

void subnet_del(node_t *n, subnet_t *subnet) {
	splay_delete(n->subnet_tree, subnet);
	splay_delete(subnet_tree, subnet);

	subnet_cache_flush();
}

/* Ascii representation of subnets */

bool str2net(subnet_t *subnet, const char *subnetstr) {
	int i, l;
	uint16_t x[8];
	int weight = 10;

	if(sscanf(subnetstr, "%hu.%hu.%hu.%hu/%d#%d",
			  &x[0], &x[1], &x[2], &x[3], &l, &weight) >= 5) {
		if(l < 0 || l > 32)
			return false;

		subnet->type = SUBNET_IPV4;
		subnet->net.ipv4.prefixlength = l;
		subnet->weight = weight;

		for(i = 0; i < 4; i++) {
			if(x[i] > 255)
				return false;
			subnet->net.ipv4.address.x[i] = x[i];
		}

		return true;
	}

	if(sscanf(subnetstr, "%hx:%hx:%hx:%hx:%hx:%hx:%hx:%hx/%d#%d",
			  &x[0], &x[1], &x[2], &x[3], &x[4], &x[5], &x[6], &x[7],
			  &l, &weight) >= 9) {
		if(l < 0 || l > 128)
			return false;

		subnet->type = SUBNET_IPV6;
		subnet->net.ipv6.prefixlength = l;
		subnet->weight = weight;

		for(i = 0; i < 8; i++)
			subnet->net.ipv6.address.x[i] = htons(x[i]);

		return true;
	}

	if(sscanf(subnetstr, "%hu.%hu.%hu.%hu#%d", &x[0], &x[1], &x[2], &x[3], &weight) >= 4) {
		subnet->type = SUBNET_IPV4;
		subnet->net.ipv4.prefixlength = 32;
		subnet->weight = weight;

		for(i = 0; i < 4; i++) {
			if(x[i] > 255)
				return false;
			subnet->net.ipv4.address.x[i] = x[i];
		}

		return true;
	}

	if(sscanf(subnetstr, "%hx:%hx:%hx:%hx:%hx:%hx:%hx:%hx#%d",
			  &x[0], &x[1], &x[2], &x[3], &x[4], &x[5], &x[6], &x[7], &weight) >= 8) {
		subnet->type = SUBNET_IPV6;
		subnet->net.ipv6.prefixlength = 128;
		subnet->weight = weight;

		for(i = 0; i < 8; i++)
			subnet->net.ipv6.address.x[i] = htons(x[i]);

		return true;
	}

	if(sscanf(subnetstr, "%hx:%hx:%hx:%hx:%hx:%hx#%d",
			  &x[0], &x[1], &x[2], &x[3], &x[4], &x[5], &weight) >= 6) {
		subnet->type = SUBNET_MAC;
		subnet->weight = weight;

		for(i = 0; i < 6; i++)
			subnet->net.mac.address.x[i] = x[i];

		return true;
	}

	return false;
}

bool net2str(char *netstr, int len, const subnet_t *subnet) {
	if(!netstr || !subnet) {
		logger(LOG_ERR, "net2str() was called with netstr=%p, subnet=%p!\n", netstr, subnet);
		return false;
	}

	switch (subnet->type) {
		case SUBNET_MAC:
			snprintf(netstr, len, "%hx:%hx:%hx:%hx:%hx:%hx#%d",
					 subnet->net.mac.address.x[0],
					 subnet->net.mac.address.x[1],
					 subnet->net.mac.address.x[2],
					 subnet->net.mac.address.x[3],
					 subnet->net.mac.address.x[4],
					 subnet->net.mac.address.x[5],
					 subnet->weight);
			break;

		case SUBNET_IPV4:
			snprintf(netstr, len, "%hu.%hu.%hu.%hu/%d#%d",
					 subnet->net.ipv4.address.x[0],
					 subnet->net.ipv4.address.x[1],
					 subnet->net.ipv4.address.x[2],
					 subnet->net.ipv4.address.x[3],
					 subnet->net.ipv4.prefixlength,
					 subnet->weight);
			break;

		case SUBNET_IPV6:
			snprintf(netstr, len, "%hx:%hx:%hx:%hx:%hx:%hx:%hx:%hx/%d#%d",
					 ntohs(subnet->net.ipv6.address.x[0]),
					 ntohs(subnet->net.ipv6.address.x[1]),
					 ntohs(subnet->net.ipv6.address.x[2]),
					 ntohs(subnet->net.ipv6.address.x[3]),
					 ntohs(subnet->net.ipv6.address.x[4]),
					 ntohs(subnet->net.ipv6.address.x[5]),
					 ntohs(subnet->net.ipv6.address.x[6]),
					 ntohs(subnet->net.ipv6.address.x[7]),
					 subnet->net.ipv6.prefixlength,
					 subnet->weight);
			break;

		default:
			logger(LOG_ERR,
				   "net2str() was called with unknown subnet type %d, exiting!",
				   subnet->type);
			exit(0);
	}

	return true;
}

/* Subnet lookup routines */

subnet_t *lookup_subnet(const node_t *owner, const subnet_t *subnet) {
	return splay_search(owner->subnet_tree, subnet);
}

subnet_t *lookup_subnet_mac(const mac_t *address) {
	subnet_t *p, *r = NULL, subnet = {0};
	avl_node_t *n;
	int i;

	// Check if this address is cached

	for(i = 0; i < 2; i++) {
		if(!cache_mac_valid[i])
			continue;
		if(!memcmp(address, &cache_mac_address[i], sizeof *address))
			return cache_mac_subnet[i];
	}

	// Search all subnets for a matching one

	subnet.type = SUBNET_MAC;
	subnet.net.mac.address = *address;
	subnet.owner = NULL;

<<<<<<< HEAD
	p = splay_search(subnet_tree, &subnet);
=======
	for(n = subnet_tree->head; n; n = n->next) {
		p = n->data;
		
		if(!p || p->type != subnet.type)
			continue;
>>>>>>> 44834d03

		if(!memcmp(address, &p->net.mac.address, sizeof *address)) {
			r = p;
			if(p->owner->status.reachable)
				break;
		}
	}

	// Cache the result

	cache_mac_slot = !cache_mac_slot;
	memcpy(&cache_mac_address[cache_mac_slot], address, sizeof *address);
	cache_mac_subnet[cache_mac_slot] = r;
	cache_mac_valid[cache_mac_slot] = true;

	return r;
}

subnet_t *lookup_subnet_ipv4(const ipv4_t *address) {
	subnet_t *p, *r = NULL, subnet = {0};
	splay_node_t *n;
	int i;

	// Check if this address is cached

	for(i = 0; i < 2; i++) {
		if(!cache_ipv4_valid[i])
			continue;
		if(!memcmp(address, &cache_ipv4_address[i], sizeof *address))
			return cache_ipv4_subnet[i];
	}

	// Search all subnets for a matching one

	subnet.type = SUBNET_IPV4;
	subnet.net.ipv4.address = *address;
	subnet.net.ipv4.prefixlength = 32;
	subnet.owner = NULL;

	for(n = subnet_tree->head; n; n = n->next) {
		p = n->data;
		
		if(!p || p->type != subnet.type)
			continue;

		if(!maskcmp(address, &p->net.ipv4.address, p->net.ipv4.prefixlength)) {
			r = p;
			if(p->owner->status.reachable)
				break;
		}
	}

	// Cache the result

	cache_ipv4_slot = !cache_ipv4_slot;
	memcpy(&cache_ipv4_address[cache_ipv4_slot], address, sizeof *address);
	cache_ipv4_subnet[cache_ipv4_slot] = r;
	cache_ipv4_valid[cache_ipv4_slot] = true;

	return r;
}

subnet_t *lookup_subnet_ipv6(const ipv6_t *address) {
	subnet_t *p, *r = NULL, subnet = {0};
	splay_node_t *n;
	int i;

	// Check if this address is cached

	for(i = 0; i < 2; i++) {
		if(!cache_ipv6_valid[i])
			continue;
		if(!memcmp(address, &cache_ipv6_address[i], sizeof *address))
			return cache_ipv6_subnet[i];
	}

	// Search all subnets for a matching one

	subnet.type = SUBNET_IPV6;
	subnet.net.ipv6.address = *address;
	subnet.net.ipv6.prefixlength = 128;
	subnet.owner = NULL;

	for(n = subnet_tree->head; n; n = n->next) {
		p = n->data;
		
		if(!p || p->type != subnet.type)
			continue;

		if(!maskcmp(address, &p->net.ipv6.address, p->net.ipv6.prefixlength)) {
			r = p;
			if(p->owner->status.reachable)
				break;
		}
	}

	// Cache the result

	cache_ipv6_slot = !cache_ipv6_slot;
	memcpy(&cache_ipv6_address[cache_ipv6_slot], address, sizeof *address);
	cache_ipv6_subnet[cache_ipv6_slot] = r;
	cache_ipv6_valid[cache_ipv6_slot] = true;

	return r;
}

void subnet_update(node_t *owner, subnet_t *subnet, bool up) {
	splay_node_t *node;
	int i;
	char *envp[9] = {0};
	char netstr[MAXNETSTR];
	char *name, *address, *port;
	char empty[] = "";

	// Prepare environment variables to be passed to the script

	xasprintf(&envp[0], "NETNAME=%s", netname ? : "");
	xasprintf(&envp[1], "DEVICE=%s", device ? : "");
	xasprintf(&envp[2], "INTERFACE=%s", iface ? : "");
	xasprintf(&envp[3], "NODE=%s", owner->name);

	if(owner != myself) {
		sockaddr2str(&owner->address, &address, &port);
		// 4 and 5 are reserved for SUBNET and WEIGHT
		xasprintf(&envp[6], "REMOTEADDRESS=%s", address);
		xasprintf(&envp[7], "REMOTEPORT=%s", port);
	}

	name = up ? "subnet-up" : "subnet-down";

	if(!subnet) {
		for(node = owner->subnet_tree->head; node; node = node->next) {
			subnet = node->data;
			if(!net2str(netstr, sizeof netstr, subnet))
				continue;
			// Strip the weight from the subnet, and put it in its own environment variable
			char *weight = strchr(netstr + 7, '#');
			if(weight)
				*weight++ = 0;
			else
				weight = empty;

			// Prepare the SUBNET and WEIGHT variables
			if(envp[4])
				free(envp[4]);
			if(envp[5])
				free(envp[5]);
			xasprintf(&envp[4], "SUBNET=%s", netstr);
			xasprintf(&envp[5], "WEIGHT=%s", weight);

			execute_script(name, envp);
		}
	} else {
		if(net2str(netstr + 7, sizeof netstr - 7, subnet)) {
			// Strip the weight from the subnet, and put it in its own environment variable
			char *weight = strchr(netstr + 7, '#');
			if(weight)
				*weight++ = 0;
			else
				weight = empty;

			// Prepare the SUBNET and WEIGHT variables
			xasprintf(&envp[4], "SUBNET=%s", netstr);
			xasprintf(&envp[5], "WEIGHT=%s", weight);

			execute_script(name, envp);
		}
	}

	for(i = 0; envp[i] && i < 9; i++)
		free(envp[i]);
}

int dump_subnets(struct evbuffer *out) {
	char netstr[MAXNETSTR];
	subnet_t *subnet;
	splay_node_t *node;

	for(node = subnet_tree->head; node; node = node->next) {
		subnet = node->data;
		if(!net2str(netstr, sizeof netstr, subnet))
			continue;
		if(evbuffer_add_printf(out, " %s owner %s\n",
							   netstr, subnet->owner->name) == -1)
			return errno;
	}

	return 0;
}<|MERGE_RESOLUTION|>--- conflicted
+++ resolved
@@ -331,7 +331,7 @@
 
 subnet_t *lookup_subnet_mac(const mac_t *address) {
 	subnet_t *p, *r = NULL, subnet = {0};
-	avl_node_t *n;
+	splay_node_t *n;
 	int i;
 
 	// Check if this address is cached
@@ -349,15 +349,11 @@
 	subnet.net.mac.address = *address;
 	subnet.owner = NULL;
 
-<<<<<<< HEAD
-	p = splay_search(subnet_tree, &subnet);
-=======
 	for(n = subnet_tree->head; n; n = n->next) {
 		p = n->data;
 		
 		if(!p || p->type != subnet.type)
 			continue;
->>>>>>> 44834d03
 
 		if(!memcmp(address, &p->net.mac.address, sizeof *address)) {
 			r = p;
