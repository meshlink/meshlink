--- conflicted
+++ resolved
@@ -196,7 +196,15 @@
 			if(c->tcplen) {
 				char *tcpbuffer = buffer_read(&c->inbuf, c->tcplen);
 				if(tcpbuffer) {
-					receive_tcppacket(c, tcpbuffer, c->tcplen);
+					if(proxytype == PROXY_SOCKS4 && c->allow_request == ID) {
+						if(tcpbuffer[0] == 0 && tcpbuffer[1] == 0x5a) {
+							logger(DEBUG_CONNECTIONS, LOG_DEBUG, "Proxy request granted");
+						} else {
+							logger(DEBUG_CONNECTIONS, LOG_ERR, "Proxy request rejected");
+							return false;
+						}
+					} else 
+						receive_tcppacket(c, tcpbuffer, c->tcplen);
 					c->tcplen = 0;
 					continue;
 				} else {
@@ -204,21 +212,7 @@
 				}
 			}
 
-<<<<<<< HEAD
 			/* Otherwise we are waiting for a request */
-=======
-		if(c->tcplen) {
-			if(c->tcplen <= c->buflen) {
-				if(proxytype == PROXY_SOCKS4 && c->allow_request == ID) {
-					if(c->buffer[0] == 0 && c->buffer[1] == 0x5a) {
-						logger(LOG_DEBUG, "Proxy request granted");
-					} else {
-						logger(LOG_ERR, "Proxy request rejected");
-						return false;
-					}
-				} else 
-					receive_tcppacket(c, c->buffer, c->tcplen);
->>>>>>> 00e71ece
 
 			char *request = buffer_readline(&c->inbuf);
 			if(request) {
