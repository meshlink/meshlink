--- conflicted
+++ resolved
@@ -98,13 +98,8 @@
 	splay_tree_t *config_tree;	/* Pointer to configuration tree belonging to him */
 } connection_t;
 
-<<<<<<< HEAD
 extern splay_tree_t *connection_tree;
-extern connection_t *broadcast;
-=======
-extern avl_tree_t *connection_tree;
 extern connection_t *everyone;
->>>>>>> 65e8e06c
 
 extern void init_connections(void);
 extern void exit_connections(void);
