--- conflicted
+++ resolved
@@ -316,19 +316,9 @@
 		char *mykey = ecdsa_get_base64_public_key(mesh->invitation_key);
 		if(!mykey) {
 			logger(mesh, MESHLINK_ERROR, "Failed to retrieve invitation key\n");
-<<<<<<< HEAD
 			return false;
 		}
 		int err = send_request(mesh, c, "%d %s", ACK, mykey);
-		if(err) {
-			logger(mesh, MESHLINK_ERROR, "id_h send_request failed with %d\n", err);
-			return false;
-		}
-=======
-			return false;
-		}
-		int err = send_request(mesh, c, "%d %s", ACK, mykey);
->>>>>>> 66424a99
 		free(mykey);
 		if(err) {
 			logger(mesh, MESHLINK_ERROR, "id_h send_request failed with %d\n", err);
