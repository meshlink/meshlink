/*
    protocol_auth.c -- handle the meta-protocol, authentication
    Copyright (C) 1999-2005 Ivo Timmermans,
                  2000-2009 Guus Sliepen <guus@tinc-vpn.org>

    This program is free software; you can redistribute it and/or modify
    it under the terms of the GNU General Public License as published by
    the Free Software Foundation; either version 2 of the License, or
    (at your option) any later version.

    This program is distributed in the hope that it will be useful,
    but WITHOUT ANY WARRANTY; without even the implied warranty of
    MERCHANTABILITY or FITNESS FOR A PARTICULAR PURPOSE.  See the
    GNU General Public License for more details.

    You should have received a copy of the GNU General Public License along
    with this program; if not, write to the Free Software Foundation, Inc.,
    51 Franklin Street, Fifth Floor, Boston, MA 02110-1301 USA.
*/

#include "system.h"

#include "splay_tree.h"
#include "conf.h"
#include "connection.h"
#include "crypto.h"
#include "edge.h"
#include "graph.h"
#include "logger.h"
#include "net.h"
#include "netutl.h"
#include "node.h"
#include "protocol.h"
#include "rsa.h"
#include "utils.h"
#include "xalloc.h"

bool send_id(connection_t *c) {
	gettimeofday(&c->start, NULL);

	return send_request(c, "%d %s %d", ID, myself->connection->name,
						myself->connection->protocol_version);
}

bool id_h(connection_t *c, char *request) {
	char name[MAX_STRING_SIZE];

	if(sscanf(request, "%*d " MAX_STRING " %d", name, &c->protocol_version) != 2) {
		logger(LOG_ERR, "Got bad %s from %s (%s)", "ID", c->name,
			   c->hostname);
		return false;
	}

	/* Check if identity is a valid name */

	if(!check_id(name)) {
		logger(LOG_ERR, "Got bad %s from %s (%s): %s", "ID", c->name,
			   c->hostname, "invalid name");
		return false;
	}

	/* If this is an outgoing connection, make sure we are connected to the right host */

	if(c->outgoing) {
		if(strcmp(c->name, name)) {
			logger(LOG_ERR, "Peer %s is %s instead of %s", c->hostname, name,
				   c->name);
			return false;
		}
	} else {
		if(c->name)
			free(c->name);
		c->name = xstrdup(name);
	}

	/* Check if version matches */

	if(c->protocol_version != myself->connection->protocol_version) {
		logger(LOG_ERR, "Peer %s (%s) uses incompatible version %d",
			   c->name, c->hostname, c->protocol_version);
		return false;
	}

	if(bypass_security) {
		if(!c->config_tree)
			init_configuration(&c->config_tree);
		c->allow_request = ACK;
		return send_ack(c);
	}

	if(!c->config_tree) {
		init_configuration(&c->config_tree);

		if(!read_connection_config(c)) {
			logger(LOG_ERR, "Peer %s had unknown identity (%s)", c->hostname,
				   c->name);
			return false;
		}
	}

	if(!read_rsa_public_key(c)) {
		return false;
	}

	c->allow_request = METAKEY;

	return send_metakey(c);
}

bool send_metakey(connection_t *c) {
	size_t len = rsa_size(&c->rsa);
	char key[len];
	char enckey[len];
	char hexkey[2 * len + 1];

	if(!cipher_open_blowfish_ofb(&c->outcipher))
		return false;
	
	if(!digest_open_sha1(&c->outdigest, -1))
		return false;

	/* Create a random key */

	randomize(key, len);

	/* The message we send must be smaller than the modulus of the RSA key.
	   By definition, for a key of k bits, the following formula holds:

	   2^(k-1) <= modulus < 2^(k)

	   Where ^ means "to the power of", not "xor".
	   This means that to be sure, we must choose our message < 2^(k-1).
	   This can be done by setting the most significant bit to zero.
	 */

	key[0] &= 0x7F;

	cipher_set_key_from_rsa(&c->outcipher, key, len, true);

	ifdebug(SCARY_THINGS) {
		bin2hex(key, hexkey, len);
		hexkey[len * 2] = '\0';
		logger(LOG_DEBUG, "Generated random meta key (unencrypted): %s", hexkey);
	}

	/* Encrypt the random data

	   We do not use one of the PKCS padding schemes here.
	   This is allowed, because we encrypt a totally random string
	   with a length equal to that of the modulus of the RSA key.
	 */

	if(!rsa_public_encrypt(&c->rsa, key, len, enckey)) {
		logger(LOG_ERR, "Error during encryption of meta key for %s (%s)", c->name, c->hostname);
		return false;
	}

	/* Convert the encrypted random data to a hexadecimal formatted string */

	bin2hex(enckey, hexkey, len);
	hexkey[len * 2] = '\0';

	/* Send the meta key */

	bool result = send_request(c, "%d %d %d %d %d %s", METAKEY,
			 cipher_get_nid(&c->outcipher),
			 digest_get_nid(&c->outdigest), c->outmaclength,
			 c->outcompression, hexkey);
	
	c->status.encryptout = true;
	return result;
}

bool metakey_h(connection_t *c, char *request) {
	char hexkey[MAX_STRING_SIZE];
	int cipher, digest, maclength, compression;
	size_t len = rsa_size(&myself->connection->rsa);
	char enckey[len];
	char key[len];

	if(sscanf(request, "%*d %d %d %d %d " MAX_STRING, &cipher, &digest, &maclength, &compression, hexkey) != 5) {
		logger(LOG_ERR, "Got bad %s from %s (%s)", "METAKEY", c->name, c->hostname);
		return false;
	}

	/* Check if the length of the meta key is all right */

	if(strlen(hexkey) != len * 2) {
		logger(LOG_ERR, "Possible intruder %s (%s): %s", c->name, c->hostname, "wrong keylength");
		return false;
	}

	/* Convert the challenge from hexadecimal back to binary */

	hex2bin(hexkey, enckey, len);

	/* Decrypt the meta key */

	if(!rsa_private_decrypt(&myself->connection->rsa, enckey, len, key)) {
		logger(LOG_ERR, "Error during decryption of meta key for %s (%s)", c->name, c->hostname);
		return false;
	}

	ifdebug(SCARY_THINGS) {
		bin2hex(key, hexkey, len);
		hexkey[len * 2] = '\0';
		logger(LOG_DEBUG, "Received random meta key (unencrypted): %s", hexkey);
	}

	/* Check and lookup cipher and digest algorithms */

	if(!cipher_open_by_nid(&c->incipher, cipher) || !cipher_set_key_from_rsa(&c->incipher, key, len, false)) {
		logger(LOG_ERR, "Error during initialisation of cipher from %s (%s)", c->name, c->hostname);
		return false;
	}

	if(!digest_open_by_nid(&c->indigest, digest, -1)) {
		logger(LOG_ERR, "Error during initialisation of digest from %s (%s)", c->name, c->hostname);
		return false;
	}

	c->status.decryptin = true;

	c->allow_request = CHALLENGE;

	return send_challenge(c);
}

bool send_challenge(connection_t *c) {
	size_t len = rsa_size(&c->rsa);
	char buffer[len * 2 + 1];

	if(!c->hischallenge)
		c->hischallenge = xrealloc(c->hischallenge, len);

	/* Copy random data to the buffer */

	randomize(c->hischallenge, len);

	/* Convert to hex */

	bin2hex(c->hischallenge, buffer, len);
	buffer[len * 2] = '\0';

	/* Send the challenge */

	return send_request(c, "%d %s", CHALLENGE, buffer);
}

bool challenge_h(connection_t *c, char *request) {
	char buffer[MAX_STRING_SIZE];
	size_t len = rsa_size(&myself->connection->rsa);
	size_t digestlen = digest_length(&c->outdigest);
	char digest[digestlen];

	if(sscanf(request, "%*d " MAX_STRING, buffer) != 1) {
		logger(LOG_ERR, "Got bad %s from %s (%s)", "CHALLENGE", c->name, c->hostname);
		return false;
	}

	/* Check if the length of the challenge is all right */

	if(strlen(buffer) != len * 2) {
		logger(LOG_ERR, "Possible intruder %s (%s): %s", c->name, c->hostname, "wrong challenge length");
		return false;
	}

	/* Convert the challenge from hexadecimal back to binary */

	hex2bin(buffer, buffer, len);

	c->allow_request = CHAL_REPLY;

	/* Calculate the hash from the challenge we received */

	digest_create(&c->indigest, buffer, len, digest);

	/* Convert the hash to a hexadecimal formatted string */

	bin2hex(digest, buffer, digestlen);
	buffer[digestlen * 2] = '\0';

	/* Send the reply */

	return send_request(c, "%d %s", CHAL_REPLY, buffer);
}

bool chal_reply_h(connection_t *c, char *request) {
	char hishash[MAX_STRING_SIZE];

	if(sscanf(request, "%*d " MAX_STRING, hishash) != 1) {
		logger(LOG_ERR, "Got bad %s from %s (%s)", "CHAL_REPLY", c->name,
			   c->hostname);
		return false;
	}

	/* Check if the length of the hash is all right */

	if(strlen(hishash) != digest_length(&c->outdigest) * 2) {
		logger(LOG_ERR, "Possible intruder %s (%s): %s", c->name, c->hostname, "wrong challenge reply length");
		return false;
	}

	/* Convert the hash to binary format */

	hex2bin(hishash, hishash, digest_length(&c->outdigest));

	/* Verify the hash */

	if(!digest_verify(&c->outdigest, c->hischallenge, rsa_size(&c->rsa), hishash)) {
		logger(LOG_ERR, "Possible intruder %s (%s): %s", c->name, c->hostname, "wrong challenge reply");
		return false;
	}

	/* Identity has now been positively verified.
	   Send an acknowledgement with the rest of the information needed.
	 */

	free(c->hischallenge);
	c->hischallenge = NULL;
	c->allow_request = ACK;

	return send_ack(c);
}

bool send_ack(connection_t *c) {
	/* ACK message contains rest of the information the other end needs
	   to create node_t and edge_t structures. */

	struct timeval now;
	bool choice;

	/* Estimate weight */

	gettimeofday(&now, NULL);
	c->estimated_weight = (now.tv_sec - c->start.tv_sec) * 1000 + (now.tv_usec - c->start.tv_usec) / 1000;

	/* Check some options */

	if((get_config_bool(lookup_config(c->config_tree, "IndirectData"), &choice) && choice) || myself->options & OPTION_INDIRECT)
		c->options |= OPTION_INDIRECT;

	if((get_config_bool(lookup_config(c->config_tree, "TCPOnly"), &choice) && choice) || myself->options & OPTION_TCPONLY)
		c->options |= OPTION_TCPONLY | OPTION_INDIRECT;

	if(myself->options & OPTION_PMTU_DISCOVERY)
		c->options |= OPTION_PMTU_DISCOVERY;

	get_config_int(lookup_config(c->config_tree, "Weight"), &c->estimated_weight);

	return send_request(c, "%d %s %d %x", ACK, myport, c->estimated_weight, c->options);
}

static void send_everything(connection_t *c) {
	splay_node_t *node, *node2;
	node_t *n;
	subnet_t *s;
	edge_t *e;

	/* Send all known subnets and edges */

	if(tunnelserver) {
		for(node = myself->subnet_tree->head; node; node = node->next) {
			s = node->data;
			send_add_subnet(c, s);
		}

		return;
	}

	for(node = node_tree->head; node; node = node->next) {
		n = node->data;

		for(node2 = n->subnet_tree->head; node2; node2 = node2->next) {
			s = node2->data;
			send_add_subnet(c, s);
		}

		for(node2 = n->edge_tree->head; node2; node2 = node2->next) {
			e = node2->data;
			send_add_edge(c, e);
		}
	}
}

bool ack_h(connection_t *c, char *request) {
	char hisport[MAX_STRING_SIZE];
	char *hisaddress, *dummy;
	int weight, mtu;
	uint32_t options;
	node_t *n;

<<<<<<< HEAD
	if(sscanf(request, "%*d " MAX_STRING " %d %lx", hisport, &weight, &options) != 3) {
=======
	if(sscanf(c->buffer, "%*d " MAX_STRING " %d %x", hisport, &weight, &options) != 3) {
>>>>>>> 44834d03
		logger(LOG_ERR, "Got bad %s from %s (%s)", "ACK", c->name,
			   c->hostname);
		return false;
	}

	/* Check if we already have a node_t for him */

	n = lookup_node(c->name);

	if(!n) {
		n = new_node();
		n->name = xstrdup(c->name);
		node_add(n);
	} else {
		if(n->connection) {
			/* Oh dear, we already have a connection to this node. */
			ifdebug(CONNECTIONS) logger(LOG_DEBUG, "Established a second connection with %s (%s), closing old connection", n->connection->name, n->connection->hostname);

			if(n->connection->outgoing) {
				if(c->outgoing)
					logger(LOG_WARNING, "Two outgoing connections to the same node!");
				else
					c->outgoing = n->connection->outgoing;

				n->connection->outgoing = NULL;
			}

			terminate_connection(n->connection, false);
			/* Run graph algorithm to purge key and make sure up/down scripts are rerun with new IP addresses and stuff */
			graph();
		}
	}

	n->connection = c;
	c->node = n;
	if(!(c->options & options & OPTION_PMTU_DISCOVERY)) {
		c->options &= ~OPTION_PMTU_DISCOVERY;
		options &= ~OPTION_PMTU_DISCOVERY;
	}
	c->options |= options;

	if(get_config_int(lookup_config(c->config_tree, "PMTU"), &mtu) && mtu < n->mtu)
		n->mtu = mtu;

	if(get_config_int(lookup_config(myself->connection->config_tree, "PMTU"), &mtu) && mtu < n->mtu)
		n->mtu = mtu;

	/* Activate this connection */

	c->allow_request = ALL;
	c->status.active = true;

	ifdebug(CONNECTIONS) logger(LOG_NOTICE, "Connection with %s (%s) activated", c->name,
			   c->hostname);

	/* Send him everything we know */

	send_everything(c);

	/* Create an edge_t for this connection */

	c->edge = new_edge();
	c->edge->from = myself;
	c->edge->to = n;
	sockaddr2str(&c->address, &hisaddress, &dummy);
	c->edge->address = str2sockaddr(hisaddress, hisport);
	free(hisaddress);
	free(dummy);
	c->edge->weight = (weight + c->estimated_weight) / 2;
	c->edge->connection = c;
	c->edge->options = c->options;

	edge_add(c->edge);

	/* Notify everyone of the new edge */

	if(tunnelserver)
		send_add_edge(c, c->edge);
	else
		send_add_edge(broadcast, c->edge);

	/* Run MST and SSSP algorithms */

	graph();

	return true;
}<|MERGE_RESOLUTION|>--- conflicted
+++ resolved
@@ -390,11 +390,7 @@
 	uint32_t options;
 	node_t *n;
 
-<<<<<<< HEAD
-	if(sscanf(request, "%*d " MAX_STRING " %d %lx", hisport, &weight, &options) != 3) {
-=======
-	if(sscanf(c->buffer, "%*d " MAX_STRING " %d %x", hisport, &weight, &options) != 3) {
->>>>>>> 44834d03
+	if(sscanf(request, "%*d " MAX_STRING " %d %x", hisport, &weight, &options) != 3) {
 		logger(LOG_ERR, "Got bad %s from %s (%s)", "ACK", c->name,
 			   c->hostname);
 		return false;
