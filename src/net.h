--- conflicted
+++ resolved
@@ -53,12 +53,8 @@
 extern bool handle_incoming_vpn_data(struct event_loop_t *loop, void *, int);
 extern void finish_connecting(struct meshlink_handle *mesh, struct connection_t *);
 extern bool do_outgoing_connection(struct meshlink_handle *mesh, struct outgoing_t *);
-<<<<<<< HEAD
 extern bool handle_new_meta_connection(struct event_loop_t *loop, void *, int);
-=======
-extern void handle_new_meta_connection(struct event_loop_t *loop, void *, int);
 extern bool set_non_blocking_socket(int socket);
->>>>>>> 3b591f39
 extern int setup_listen_socket(struct meshlink_handle *mesh, const sockaddr_t *);
 extern int setup_vpn_in_socket(struct meshlink_handle *mesh, const sockaddr_t *);
 extern int send_sptps_data(void *handle, uint8_t type, const void *data, size_t len);
