--- conflicted
+++ resolved
@@ -23,11 +23,7 @@
 noinst_HEADERS = cipher.h conf.h connection.h control.h crypto.h device.h digest.h edge.h graph.h logger.h meta.h net.h netutl.h node.h process.h	\
 	protocol.h route.h rsa.h rsagen.h subnet.h bsd/tunemu.h
 
-<<<<<<< HEAD
-LIBS = @LIBS@ @LIBGCRYPT_LIBS@ @LIBINTL@
-=======
-LIBS = @LIBS@
->>>>>>> 9a2b0f88
+LIBS = @LIBS@ @LIBGCRYPT_LIBS@
 
 if TUNEMU
 LIBS += -lpcap
