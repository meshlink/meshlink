/*
    graph.c -- graph algorithms
    Copyright (C) 2001-2011 Guus Sliepen <guus@tinc-vpn.org>,
                  2001-2005 Ivo Timmermans

    This program is free software; you can redistribute it and/or modify
    it under the terms of the GNU General Public License as published by
    the Free Software Foundation; either version 2 of the License, or
    (at your option) any later version.

    This program is distributed in the hope that it will be useful,
    but WITHOUT ANY WARRANTY; without even the implied warranty of
    MERCHANTABILITY or FITNESS FOR A PARTICULAR PURPOSE.  See the
    GNU General Public License for more details.

    You should have received a copy of the GNU General Public License along
    with this program; if not, write to the Free Software Foundation, Inc.,
    51 Franklin Street, Fifth Floor, Boston, MA 02110-1301 USA.
*/

/* We need to generate two trees from the graph:

   1. A minimum spanning tree for broadcasts,
   2. A single-source shortest path tree for unicasts.

   Actually, the first one alone would suffice but would make unicast packets
   take longer routes than necessary.

   For the MST algorithm we can choose from Prim's or Kruskal's. I personally
   favour Kruskal's, because we make an extra AVL tree of edges sorted on
   weights (metric). That tree only has to be updated when an edge is added or
   removed, and during the MST algorithm we just have go linearly through that
   tree, adding safe edges until #edges = #nodes - 1. The implementation here
   however is not so fast, because I tried to avoid having to make a forest and
   merge trees.

   For the SSSP algorithm Dijkstra's seems to be a nice choice. Currently a
   simple breadth-first search is presented here.

   The SSSP algorithm will also be used to determine whether nodes are directly,
   indirectly or not reachable from the source. It will also set the correct
   destination address and port of a node if possible.
*/

#include "system.h"

#include "splay_tree.h"
#include "config.h"
#include "connection.h"
#include "device.h"
#include "edge.h"
#include "graph.h"
#include "logger.h"
#include "netutl.h"
#include "node.h"
#include "process.h"
#include "protocol.h"
#include "subnet.h"
#include "utils.h"
#include "xalloc.h"
#include "graph.h"

/* Implementation of Kruskal's algorithm.
   Running time: O(E)
   Please note that sorting on weight is already done by add_edge().
*/

<<<<<<< HEAD
void mst_kruskal(void) {
	splay_node_t *node, *next;
=======
static void mst_kruskal(void) {
	avl_node_t *node, *next;
>>>>>>> 4b3fd94b
	edge_t *e;
	node_t *n;
	connection_t *c;

	/* Clear MST status on connections */

	for(node = connection_tree->head; node; node = node->next) {
		c = node->data;
		c->status.mst = false;
	}

	ifdebug(SCARY_THINGS) logger(LOG_DEBUG, "Running Kruskal's algorithm:");

	/* Clear visited status on nodes */

	for(node = node_tree->head; node; node = node->next) {
		n = node->data;
		n->status.visited = false;
	}

	/* Add safe edges */

	for(node = edge_weight_tree->head; node; node = next) {
		next = node->next;
		e = node->data;

		if(!e->reverse || (e->from->status.visited && e->to->status.visited))
			continue;

		e->from->status.visited = true;
		e->to->status.visited = true;

		if(e->connection)
			e->connection->status.mst = true;

		if(e->reverse->connection)
			e->reverse->connection->status.mst = true;

		ifdebug(SCARY_THINGS) logger(LOG_DEBUG, " Adding edge %s - %s weight %d", e->from->name,
				   e->to->name, e->weight);
	}
}

/* Implementation of Dijkstra's algorithm.
   Running time: O(N^2)
*/

static void sssp_dijkstra(void) {
	splay_node_t *node, *to;
	edge_t *e;
	node_t *n, *m;
	list_t *todo_list;
	list_node_t *lnode, *nnode;
	bool indirect;

	todo_list = list_alloc(NULL);

	ifdebug(SCARY_THINGS) logger(LOG_DEBUG, "Running Dijkstra's algorithm:");

	/* Clear visited status on nodes */

	for(node = node_tree->head; node; node = node->next) {
		n = node->data;
		n->status.visited = false;
		n->status.indirect = true;
		n->distance = -1;
	}

	/* Begin with myself */

	myself->status.indirect = false;
	myself->nexthop = myself;
	myself->via = myself;
	myself->distance = 0;
	list_insert_head(todo_list, myself);

	/* Loop while todo_list is filled */

	while(todo_list->head) {
		n = NULL;
		nnode = NULL;

		/* Select node from todo_list with smallest distance */

		for(lnode = todo_list->head; lnode; lnode = lnode->next) {
			m = lnode->data;
			if(!n || m->status.indirect < n->status.indirect || m->distance < n->distance) {
				n = m;
				nnode = lnode;
			}
		}

		/* Mark this node as visited and remove it from the todo_list */

		n->status.visited = true;
		list_unlink_node(todo_list, nnode);

		/* Update distance of neighbours and add them to the todo_list */

		for(to = n->edge_tree->head; to; to = to->next) {	/* "to" is the edge connected to "from" */
			e = to->data;

			if(e->to->status.visited || !e->reverse)
				continue;

			/* Situation:

				   /
				  /
			   ----->(n)---e-->(e->to)
				  \
				   \

			   Where e is an edge, (n) and (e->to) are nodes.
			   n->address is set to the e->address of the edge left of n to n.
			   We are currently examining the edge e right of n from n:

			   - If e->reverse->address != n->address, then e->to is probably
			     not reachable for the nodes left of n. We do as if the indirectdata
			     flag is set on edge e.
			   - If edge e provides for better reachability of e->to, update e->to.
			 */

			if(e->to->distance < 0)
				list_insert_tail(todo_list, e->to);

			indirect = n->status.indirect || e->options & OPTION_INDIRECT || ((n != myself) && sockaddrcmp(&n->address, &e->reverse->address));

			if(e->to->distance >= 0 && (!e->to->status.indirect || indirect) && e->to->distance <= n->distance + e->weight)
				continue;

			e->to->distance = n->distance + e->weight;
			e->to->status.indirect = indirect;
			e->to->nexthop = (n->nexthop == myself) ? e->to : n->nexthop;
			e->to->via = indirect ? n->via : e->to;
			e->to->options = e->options;

			if(sockaddrcmp(&e->to->address, &e->address)) {
				node = splay_unlink(node_udp_tree, e->to);
				sockaddrfree(&e->to->address);
				sockaddrcpy(&e->to->address, &e->address);

				if(e->to->hostname)
					free(e->to->hostname);

				e->to->hostname = sockaddr2hostname(&e->to->address);

				if(node)
					splay_insert_node(node_udp_tree, node);

				if(e->to->options & OPTION_PMTU_DISCOVERY) {
					e->to->mtuprobes = 0;
					e->to->minmtu = 0;
					e->to->maxmtu = MTU;
					if(e->to->status.validkey)
						send_mtu_probe(e->to);
				}
			}

			ifdebug(SCARY_THINGS) logger(LOG_DEBUG, " Updating edge %s - %s weight %d distance %d", e->from->name,
					   e->to->name, e->weight, e->to->distance);
		}
	}

	list_free(todo_list);
}

/* Implementation of a simple breadth-first search algorithm.
   Running time: O(E)
*/

<<<<<<< HEAD
void sssp_bfs(void) {
	splay_node_t *node, *to;
=======
static void sssp_bfs(void) {
	avl_node_t *node, *next, *to;
>>>>>>> 4b3fd94b
	edge_t *e;
	node_t *n;
	list_t *todo_list;
	list_node_t *from, *todonext;
	bool indirect;

	todo_list = list_alloc(NULL);

	/* Clear visited status on nodes */

	for(node = node_tree->head; node; node = node->next) {
		n = node->data;
		n->status.visited = false;
		n->status.indirect = true;
	}

	/* Begin with myself */

	myself->status.visited = true;
	myself->status.indirect = false;
	myself->nexthop = myself;
	myself->via = myself;
	list_insert_head(todo_list, myself);

	/* Loop while todo_list is filled */

	for(from = todo_list->head; from; from = todonext) {	/* "from" is the node from which we start */
		n = from->data;

		for(to = n->edge_tree->head; to; to = to->next) {	/* "to" is the edge connected to "from" */
			e = to->data;

			if(!e->reverse)
				continue;

			/* Situation:

				   /
				  /
			   ----->(n)---e-->(e->to)
				  \
				   \

			   Where e is an edge, (n) and (e->to) are nodes.
			   n->address is set to the e->address of the edge left of n to n.
			   We are currently examining the edge e right of n from n:

			   - If edge e provides for better reachability of e->to, update
			     e->to and (re)add it to the todo_list to (re)examine the reachability
			     of nodes behind it.
			 */

			indirect = n->status.indirect || e->options & OPTION_INDIRECT;

			if(e->to->status.visited
			   && (!e->to->status.indirect || indirect))
				continue;

			e->to->status.visited = true;
			e->to->status.indirect = indirect;
			e->to->nexthop = (n->nexthop == myself) ? e->to : n->nexthop;
			e->to->via = indirect ? n->via : e->to;
			e->to->options = e->options;

			if(e->to->address.sa.sa_family == AF_UNSPEC && e->address.sa.sa_family != AF_UNKNOWN)
				update_node_udp(e->to, &e->address);

			list_insert_tail(todo_list, e->to);
		}

		todonext = from->next;
		list_delete_node(todo_list, from);
	}

	list_free(todo_list);
}

static void check_reachability(void) {
	splay_node_t *node, *next;
	node_t *n;
	char *name;
	char *address, *port;
	char *envp[7];
	int i;

	/* Check reachability status. */

	for(node = node_tree->head; node; node = next) {
		next = node->next;
		n = node->data;

		if(n->status.visited != n->status.reachable) {
			n->status.reachable = !n->status.reachable;

			if(n->status.reachable) {
				ifdebug(TRAFFIC) logger(LOG_DEBUG, "Node %s (%s) became reachable",
					   n->name, n->hostname);
			} else {
				ifdebug(TRAFFIC) logger(LOG_DEBUG, "Node %s (%s) became unreachable",
					   n->name, n->hostname);
			}

			/* TODO: only clear status.validkey if node is unreachable? */

			n->status.validkey = false;
			n->last_req_key = 0;

			n->maxmtu = MTU;
			n->minmtu = 0;
			n->mtuprobes = 0;

			if(timeout_initialized(&n->mtuevent))
				event_del(&n->mtuevent);

			xasprintf(&envp[0], "NETNAME=%s", netname ? : "");
			xasprintf(&envp[1], "DEVICE=%s", device ? : "");
			xasprintf(&envp[2], "INTERFACE=%s", iface ? : "");
			xasprintf(&envp[3], "NODE=%s", n->name);
			sockaddr2str(&n->address, &address, &port);
			xasprintf(&envp[4], "REMOTEADDRESS=%s", address);
			xasprintf(&envp[5], "REMOTEPORT=%s", port);
			envp[6] = NULL;

			execute_script(n->status.reachable ? "host-up" : "host-down", envp);

			xasprintf(&name,
					 n->status.reachable ? "hosts/%s-up" : "hosts/%s-down",
					 n->name);
			execute_script(name, envp);

			free(name);
			free(address);
			free(port);

			for(i = 0; i < 6; i++)
				free(envp[i]);

			subnet_update(n, NULL, n->status.reachable);

			if(!n->status.reachable)
				update_node_udp(n, NULL);
			else if(n->connection)
				send_ans_key(n);
		}
	}
}

void graph(void) {
	subnet_cache_flush();
	sssp_dijkstra();
	check_reachability();
	mst_kruskal();
}<|MERGE_RESOLUTION|>--- conflicted
+++ resolved
@@ -65,13 +65,8 @@
    Please note that sorting on weight is already done by add_edge().
 */
 
-<<<<<<< HEAD
 void mst_kruskal(void) {
 	splay_node_t *node, *next;
-=======
-static void mst_kruskal(void) {
-	avl_node_t *node, *next;
->>>>>>> 4b3fd94b
 	edge_t *e;
 	node_t *n;
 	connection_t *c;
@@ -189,9 +184,6 @@
 			   n->address is set to the e->address of the edge left of n to n.
 			   We are currently examining the edge e right of n from n:
 
-			   - If e->reverse->address != n->address, then e->to is probably
-			     not reachable for the nodes left of n. We do as if the indirectdata
-			     flag is set on edge e.
 			   - If edge e provides for better reachability of e->to, update e->to.
 			 */
 
@@ -209,27 +201,8 @@
 			e->to->via = indirect ? n->via : e->to;
 			e->to->options = e->options;
 
-			if(sockaddrcmp(&e->to->address, &e->address)) {
-				node = splay_unlink(node_udp_tree, e->to);
-				sockaddrfree(&e->to->address);
-				sockaddrcpy(&e->to->address, &e->address);
-
-				if(e->to->hostname)
-					free(e->to->hostname);
-
-				e->to->hostname = sockaddr2hostname(&e->to->address);
-
-				if(node)
-					splay_insert_node(node_udp_tree, node);
-
-				if(e->to->options & OPTION_PMTU_DISCOVERY) {
-					e->to->mtuprobes = 0;
-					e->to->minmtu = 0;
-					e->to->maxmtu = MTU;
-					if(e->to->status.validkey)
-						send_mtu_probe(e->to);
-				}
-			}
+			if(e->to->address.sa.sa_family == AF_UNSPEC && e->address.sa.sa_family != AF_UNKNOWN)
+				update_node_udp(e->to, &e->address);
 
 			ifdebug(SCARY_THINGS) logger(LOG_DEBUG, " Updating edge %s - %s weight %d distance %d", e->from->name,
 					   e->to->name, e->weight, e->to->distance);
@@ -243,13 +216,8 @@
    Running time: O(E)
 */
 
-<<<<<<< HEAD
 void sssp_bfs(void) {
 	splay_node_t *node, *to;
-=======
-static void sssp_bfs(void) {
-	avl_node_t *node, *next, *to;
->>>>>>> 4b3fd94b
 	edge_t *e;
 	node_t *n;
 	list_t *todo_list;
