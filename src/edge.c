/*
    edge.c -- edge tree management
    Copyright (C) 2000-2006 Guus Sliepen <guus@tinc-vpn.org>,
                  2000-2005 Ivo Timmermans

    This program is free software; you can redistribute it and/or modify
    it under the terms of the GNU General Public License as published by
    the Free Software Foundation; either version 2 of the License, or
    (at your option) any later version.

    This program is distributed in the hope that it will be useful,
    but WITHOUT ANY WARRANTY; without even the implied warranty of
    MERCHANTABILITY or FITNESS FOR A PARTICULAR PURPOSE.  See the
    GNU General Public License for more details.

    You should have received a copy of the GNU General Public License along
    with this program; if not, write to the Free Software Foundation, Inc.,
    51 Franklin Street, Fifth Floor, Boston, MA 02110-1301 USA.
*/

#include "system.h"

#include "splay_tree.h"
#include "edge.h"
#include "logger.h"
#include "netutl.h"
#include "node.h"
#include "utils.h"
#include "xalloc.h"

splay_tree_t *edge_weight_tree;	/* Tree with all edges, sorted on weight */

static int edge_compare(const edge_t *a, const edge_t *b) {
	return strcmp(a->to->name, b->to->name);
}

static int edge_weight_compare(const edge_t *a, const edge_t *b) {
	int result;

	result = a->weight - b->weight;

	if(result)
		return result;

	result = strcmp(a->from->name, b->from->name);

	if(result)
		return result;

	return strcmp(a->to->name, b->to->name);
}

void init_edges(void) {
<<<<<<< HEAD
	cp();

	edge_weight_tree = splay_alloc_tree((splay_compare_t) edge_weight_compare, NULL);
}

splay_tree_t *new_edge_tree(void) {
	cp();

	return splay_alloc_tree((splay_compare_t) edge_compare, (splay_action_t) free_edge);
}

void free_edge_tree(splay_tree_t *edge_tree) {
	cp();

	splay_delete_tree(edge_tree);
}

void exit_edges(void) {
	cp();

	splay_delete_tree(edge_weight_tree);
=======
	edge_weight_tree = avl_alloc_tree((avl_compare_t) edge_weight_compare, NULL);
}

avl_tree_t *new_edge_tree(void) {
	return avl_alloc_tree((avl_compare_t) edge_compare, (avl_action_t) free_edge);
}

void free_edge_tree(avl_tree_t *edge_tree) {
	avl_delete_tree(edge_tree);
}

void exit_edges(void) {
	avl_delete_tree(edge_weight_tree);
>>>>>>> 9a2b0f88
}

/* Creation and deletion of connection elements */

edge_t *new_edge(void) {
<<<<<<< HEAD
	cp();

=======
>>>>>>> 9a2b0f88
	return xmalloc_and_zero(sizeof(edge_t));
}

void free_edge(edge_t *e) {
<<<<<<< HEAD
	cp();
	
=======
>>>>>>> 9a2b0f88
	sockaddrfree(&e->address);

	free(e);
}

void edge_add(edge_t *e) {
<<<<<<< HEAD
	cp();

	splay_insert(edge_weight_tree, e);
	splay_insert(e->from->edge_tree, e);
=======
	avl_insert(edge_weight_tree, e);
	avl_insert(e->from->edge_tree, e);
>>>>>>> 9a2b0f88

	e->reverse = lookup_edge(e->to, e->from);

	if(e->reverse)
		e->reverse->reverse = e;
}

void edge_del(edge_t *e) {
<<<<<<< HEAD
	cp();

=======
>>>>>>> 9a2b0f88
	if(e->reverse)
		e->reverse->reverse = NULL;

	splay_delete(edge_weight_tree, e);
	splay_delete(e->from->edge_tree, e);
}

edge_t *lookup_edge(node_t *from, node_t *to) {
	edge_t v;
	
	v.from = from;
	v.to = to;

	return splay_search(from->edge_tree, &v);
}

<<<<<<< HEAD
int dump_edges(struct evbuffer *out) {
	splay_node_t *node, *node2;
=======
void dump_edges(void) {
	avl_node_t *node, *node2;
>>>>>>> 9a2b0f88
	node_t *n;
	edge_t *e;
	char *address;

<<<<<<< HEAD
	cp();
=======
	logger(LOG_DEBUG, "Edges:");
>>>>>>> 9a2b0f88

	for(node = node_tree->head; node; node = node->next) {
		n = node->data;
		for(node2 = n->edge_tree->head; node2; node2 = node2->next) {
			e = node2->data;
			address = sockaddr2hostname(&e->address);
<<<<<<< HEAD
			if(evbuffer_add_printf(out,
								   _(" %s to %s at %s options %lx weight %d\n"),
								   e->from->name, e->to->name, address,
								   e->options, e->weight) == -1) {
				free(address);
				return errno;
			}
=======
			logger(LOG_DEBUG, " %s to %s at %s options %lx weight %d",
				   e->from->name, e->to->name, address, e->options, e->weight);
>>>>>>> 9a2b0f88
			free(address);
		}
	}

<<<<<<< HEAD
	return 0;
=======
	logger(LOG_DEBUG, "End of edges.");
>>>>>>> 9a2b0f88
}<|MERGE_RESOLUTION|>--- conflicted
+++ resolved
@@ -51,77 +51,36 @@
 }
 
 void init_edges(void) {
-<<<<<<< HEAD
-	cp();
-
 	edge_weight_tree = splay_alloc_tree((splay_compare_t) edge_weight_compare, NULL);
 }
 
 splay_tree_t *new_edge_tree(void) {
-	cp();
-
 	return splay_alloc_tree((splay_compare_t) edge_compare, (splay_action_t) free_edge);
 }
 
 void free_edge_tree(splay_tree_t *edge_tree) {
-	cp();
-
 	splay_delete_tree(edge_tree);
 }
 
 void exit_edges(void) {
-	cp();
-
 	splay_delete_tree(edge_weight_tree);
-=======
-	edge_weight_tree = avl_alloc_tree((avl_compare_t) edge_weight_compare, NULL);
-}
-
-avl_tree_t *new_edge_tree(void) {
-	return avl_alloc_tree((avl_compare_t) edge_compare, (avl_action_t) free_edge);
-}
-
-void free_edge_tree(avl_tree_t *edge_tree) {
-	avl_delete_tree(edge_tree);
-}
-
-void exit_edges(void) {
-	avl_delete_tree(edge_weight_tree);
->>>>>>> 9a2b0f88
 }
 
 /* Creation and deletion of connection elements */
 
 edge_t *new_edge(void) {
-<<<<<<< HEAD
-	cp();
-
-=======
->>>>>>> 9a2b0f88
 	return xmalloc_and_zero(sizeof(edge_t));
 }
 
 void free_edge(edge_t *e) {
-<<<<<<< HEAD
-	cp();
-	
-=======
->>>>>>> 9a2b0f88
 	sockaddrfree(&e->address);
 
 	free(e);
 }
 
 void edge_add(edge_t *e) {
-<<<<<<< HEAD
-	cp();
-
 	splay_insert(edge_weight_tree, e);
 	splay_insert(e->from->edge_tree, e);
-=======
-	avl_insert(edge_weight_tree, e);
-	avl_insert(e->from->edge_tree, e);
->>>>>>> 9a2b0f88
 
 	e->reverse = lookup_edge(e->to, e->from);
 
@@ -130,11 +89,6 @@
 }
 
 void edge_del(edge_t *e) {
-<<<<<<< HEAD
-	cp();
-
-=======
->>>>>>> 9a2b0f88
 	if(e->reverse)
 		e->reverse->reverse = NULL;
 
@@ -151,47 +105,27 @@
 	return splay_search(from->edge_tree, &v);
 }
 
-<<<<<<< HEAD
 int dump_edges(struct evbuffer *out) {
 	splay_node_t *node, *node2;
-=======
-void dump_edges(void) {
-	avl_node_t *node, *node2;
->>>>>>> 9a2b0f88
 	node_t *n;
 	edge_t *e;
 	char *address;
-
-<<<<<<< HEAD
-	cp();
-=======
-	logger(LOG_DEBUG, "Edges:");
->>>>>>> 9a2b0f88
 
 	for(node = node_tree->head; node; node = node->next) {
 		n = node->data;
 		for(node2 = n->edge_tree->head; node2; node2 = node2->next) {
 			e = node2->data;
 			address = sockaddr2hostname(&e->address);
-<<<<<<< HEAD
 			if(evbuffer_add_printf(out,
-								   _(" %s to %s at %s options %lx weight %d\n"),
+								   " %s to %s at %s options %lx weight %d\n",
 								   e->from->name, e->to->name, address,
 								   e->options, e->weight) == -1) {
 				free(address);
 				return errno;
 			}
-=======
-			logger(LOG_DEBUG, " %s to %s at %s options %lx weight %d",
-				   e->from->name, e->to->name, address, e->options, e->weight);
->>>>>>> 9a2b0f88
 			free(address);
 		}
 	}
 
-<<<<<<< HEAD
 	return 0;
-=======
-	logger(LOG_DEBUG, "End of edges.");
->>>>>>> 9a2b0f88
 }