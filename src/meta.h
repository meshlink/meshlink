--- conflicted
+++ resolved
@@ -22,13 +22,9 @@
 
 #include "connection.h"
 
-<<<<<<< HEAD
-extern int send_meta(struct meshlink_handle *mesh, struct connection_t *, const char *, int);
-=======
 // @return the sockerrno, 0 on success, -1 on other errors
 extern int send_meta(struct meshlink_handle *mesh, struct connection_t *, const char *, int);
 // @return the sockerrno, 0 on success, -1 on other errors
->>>>>>> 972b8772
 extern int send_meta_sptps(void *, uint8_t, const void *, size_t);
 extern bool receive_meta_sptps(void *, uint8_t, const void *, uint16_t);
 extern void broadcast_meta(struct meshlink_handle *mesh, struct connection_t *, const char *, int);
