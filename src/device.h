--- conflicted
+++ resolved
@@ -27,18 +27,11 @@
 extern char *device;
 extern char *iface;
 
-<<<<<<< HEAD
 extern uint64_t device_in_packets;
 extern uint64_t device_in_bytes;
 extern uint64_t device_out_packets;
 extern uint64_t device_out_bytes;
 
-extern bool setup_device(void);
-extern void close_device(void);
-extern bool read_packet(struct vpn_packet_t *);
-extern bool write_packet(struct vpn_packet_t *);
-extern void dump_device_stats(void);
-=======
 typedef struct devops_t {
 	bool (*setup)(void);
 	void (*close)(void);
@@ -53,6 +46,5 @@
 extern const devops_t uml_devops;
 extern const devops_t vde_devops;
 extern devops_t devops;
->>>>>>> 65e8e06c
 
 #endif							/* __TINC_DEVICE_H__ */