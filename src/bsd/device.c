--- conflicted
+++ resolved
@@ -194,13 +194,8 @@
 	free(iface);
 }
 
-<<<<<<< HEAD
-bool read_packet(vpn_packet_t *packet) {
+static bool read_packet(vpn_packet_t *packet) {
 	int inlen;
-=======
-static bool read_packet(vpn_packet_t *packet) {
-	int lenin;
->>>>>>> 65e8e06c
 
 	switch(device_type) {
 		case DEVICE_TYPE_TUN:
