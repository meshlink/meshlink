/*
    connection.c -- connection list management
    Copyright (C) 2000-2012 Guus Sliepen <guus@tinc-vpn.org>,
                  2000-2005 Ivo Timmermans
                  2008      Max Rijevski <maksuf@gmail.com>

    This program is free software; you can redistribute it and/or modify
    it under the terms of the GNU General Public License as published by
    the Free Software Foundation; either version 2 of the License, or
    (at your option) any later version.

    This program is distributed in the hope that it will be useful,
    but WITHOUT ANY WARRANTY; without even the implied warranty of
    MERCHANTABILITY or FITNESS FOR A PARTICULAR PURPOSE.  See the
    GNU General Public License for more details.

    You should have received a copy of the GNU General Public License along
    with this program; if not, write to the Free Software Foundation, Inc.,
    51 Franklin Street, Fifth Floor, Boston, MA 02110-1301 USA.
*/

#include "system.h"

#include "splay_tree.h"
#include "cipher.h"
#include "conf.h"
#include "control_common.h"
#include "list.h"
#include "logger.h"
#include "subnet.h"
#include "utils.h"
#include "xalloc.h"

splay_tree_t *connection_tree;	/* Meta connections */
connection_t *everyone;

static int connection_compare(const connection_t *a, const connection_t *b) {
	return a < b ? -1 : a == b ? 0 : 1;
}

void init_connections(void) {
	connection_tree = splay_alloc_tree((splay_compare_t) connection_compare, (splay_action_t) free_connection);
	everyone = new_connection();
	everyone->name = xstrdup("everyone");
	everyone->hostname = xstrdup("BROADCAST");
}

void exit_connections(void) {
	splay_delete_tree(connection_tree);
	free_connection(everyone);
}

connection_t *new_connection(void) {
	return xmalloc_and_zero(sizeof(connection_t));
}

<<<<<<< HEAD
void free_connection(connection_t *c) {
	if(!c)
		return;

	if(c->name)
		free(c->name);

	if(c->hostname)
		free(c->hostname);

	cipher_close(&c->incipher);
	digest_close(&c->indigest);
	cipher_close(&c->outcipher);
	digest_close(&c->outdigest);

	sptps_stop(&c->sptps);
	ecdsa_free(&c->ecdsa);
	rsa_free(&c->rsa);
=======
void free_connection_partially(connection_t *c) {
	free(c->inkey);
	free(c->outkey);
	free(c->mychallenge);
	free(c->hischallenge);
	free(c->outbuf);

	c->inkey = NULL;
	c->outkey = NULL;
	c->mychallenge = NULL;
	c->hischallenge = NULL;
	c->outbuf = NULL;

	c->buflen = 0;
	c->reqlen = 0;
	c->tcplen = 0;
	c->allow_request = 0;
	c->outbuflen = 0;
	c->outbufsize = 0;
	c->outbufstart = 0;

	if(c->inctx) {
		EVP_CIPHER_CTX_cleanup(c->inctx);
		free(c->inctx);
		c->inctx = NULL;
	}

	if(c->outctx) {
		EVP_CIPHER_CTX_cleanup(c->outctx);
		free(c->outctx);
		c->outctx = NULL;
	}

	if(c->rsa_key) {
		RSA_free(c->rsa_key);
		c->rsa_key = NULL;
	}
}

void free_connection(connection_t *c) {
	free_connection_partially(c);
>>>>>>> b23681dd

	free(c->name);
	free(c->hostname);

	if(c->config_tree)
		exit_configuration(&c->config_tree);

<<<<<<< HEAD
	buffer_clear(&c->inbuf);
	buffer_clear(&c->outbuf);
	
	if(event_initialized(&c->inevent))
		event_del(&c->inevent);

	if(event_initialized(&c->outevent))
		event_del(&c->outevent);

	if(c->socket > 0)
		closesocket(c->socket);

=======
>>>>>>> b23681dd
	free(c);
}

void connection_add(connection_t *c) {
	splay_insert(connection_tree, c);
}

void connection_del(connection_t *c) {
	splay_delete(connection_tree, c);
}

bool dump_connections(connection_t *cdump) {
	splay_node_t *node;
	connection_t *c;

	for(node = connection_tree->head; node; node = node->next) {
		c = node->data;
		send_request(cdump, "%d %d %s at %s options %x socket %d status %04x",
				CONTROL, REQ_DUMP_CONNECTIONS,
				c->name, c->hostname, c->options, c->socket,
				bitfield_to_int(&c->status, sizeof c->status));
	}

	return send_request(cdump, "%d %d", CONTROL, REQ_DUMP_CONNECTIONS);
}<|MERGE_RESOLUTION|>--- conflicted
+++ resolved
@@ -54,17 +54,7 @@
 	return xmalloc_and_zero(sizeof(connection_t));
 }
 
-<<<<<<< HEAD
-void free_connection(connection_t *c) {
-	if(!c)
-		return;
-
-	if(c->name)
-		free(c->name);
-
-	if(c->hostname)
-		free(c->hostname);
-
+void free_connection_partially(connection_t *c) {
 	cipher_close(&c->incipher);
 	digest_close(&c->indigest);
 	cipher_close(&c->outcipher);
@@ -73,57 +63,10 @@
 	sptps_stop(&c->sptps);
 	ecdsa_free(&c->ecdsa);
 	rsa_free(&c->rsa);
-=======
-void free_connection_partially(connection_t *c) {
-	free(c->inkey);
-	free(c->outkey);
-	free(c->mychallenge);
-	free(c->hischallenge);
-	free(c->outbuf);
 
-	c->inkey = NULL;
-	c->outkey = NULL;
-	c->mychallenge = NULL;
-	c->hischallenge = NULL;
-	c->outbuf = NULL;
+	if(c->hischallenge)
+		free(c->hischallenge);
 
-	c->buflen = 0;
-	c->reqlen = 0;
-	c->tcplen = 0;
-	c->allow_request = 0;
-	c->outbuflen = 0;
-	c->outbufsize = 0;
-	c->outbufstart = 0;
-
-	if(c->inctx) {
-		EVP_CIPHER_CTX_cleanup(c->inctx);
-		free(c->inctx);
-		c->inctx = NULL;
-	}
-
-	if(c->outctx) {
-		EVP_CIPHER_CTX_cleanup(c->outctx);
-		free(c->outctx);
-		c->outctx = NULL;
-	}
-
-	if(c->rsa_key) {
-		RSA_free(c->rsa_key);
-		c->rsa_key = NULL;
-	}
-}
-
-void free_connection(connection_t *c) {
-	free_connection_partially(c);
->>>>>>> b23681dd
-
-	free(c->name);
-	free(c->hostname);
-
-	if(c->config_tree)
-		exit_configuration(&c->config_tree);
-
-<<<<<<< HEAD
 	buffer_clear(&c->inbuf);
 	buffer_clear(&c->outbuf);
 	
@@ -136,8 +79,21 @@
 	if(c->socket > 0)
 		closesocket(c->socket);
 
-=======
->>>>>>> b23681dd
+	c->socket = -1;
+}
+
+void free_connection(connection_t *c) {
+	if(!c)
+		return;
+
+	free_connection_partially(c);
+
+	free(c->name);
+	free(c->hostname);
+
+	if(c->config_tree)
+		exit_configuration(&c->config_tree);
+
 	free(c);
 }
 
