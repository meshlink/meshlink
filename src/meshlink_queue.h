/*
    queue.h -- Thread-safe queue
    Copyright (C) 2014 Guus Sliepen <guus@meshlink.io>

    This program is free software; you can redistribute it and/or modify
    it under the terms of the GNU General Public License as published by
    the Free Software Foundation; either version 2 of the License, or
    (at your option) any later version.

    This program is distributed in the hope that it will be useful,
    but WITHOUT ANY WARRANTY; without even the implied warranty of
    MERCHANTABILITY or FITNESS FOR A PARTICULAR PURPOSE.  See the
    GNU General Public License for more details.

    You should have received a copy of the GNU General Public License along
    with this program; if not, write to the Free Software Foundation, Inc.,
    51 Franklin Street, Fifth Floor, Boston, MA 02110-1301 USA.
*/

#ifndef MESHLINK_QUEUE_H
#define MESHLINK_QUEUE_H

#include <pthread.h>
#include <stdbool.h>
#include <stddef.h>
#include <unistd.h>

#define MESHLINK_MUTEX_LOCK(mutex)   { if(pthread_mutex_lock(mutex) != 0)   { fprintf(stderr, "%s:%d - could not lock mutex!!!\n",   __FILE__, __LINE__); abort(); } }
#define MESHLINK_MUTEX_UNLOCK(mutex) { if(pthread_mutex_unlock(mutex) != 0) { fprintf(stderr, "%s:%d - could not unlock mutex!!!\n", __FILE__, __LINE__); abort(); } }

typedef struct meshlink_queue {
	struct meshlink_queue_item *head;	
	struct meshlink_queue_item *tail;	
	// pthread_mutex_t mutex;
} meshlink_queue_t;

typedef struct meshlink_queue_item {
	void *data;
	struct meshlink_queue_item *next;
} meshlink_queue_item_t;

/**
 * Insert data into first-in-first-out queue.
 * Caller of meshlink_queue_pop is respsonsible for free-ing data.
 */
static inline bool meshlink_queue_push(meshlink_queue_t *queue, void *data) {
	meshlink_queue_item_t *item = malloc(sizeof *item);
	if(!item)
		return false;
	item->data = data;
	item->next = NULL;
	//MESHLINK_MUTEX_LOCK(&queue->mutex);
	if(!queue->tail)
		queue->head = queue->tail = item;
	else
		queue->tail = queue->tail->next = item;
	//MESHLINK_MUTEX_UNLOCK(&queue->mutex);
	return true;
}

/**
 * Internal function to get next meshlink_queue_item from queue.
 * Caller must free() returned meshlink_queue_item->data (or do something with it).
 *
 * Use meshlink_queue_pop(queue) if you just want the data, not the queue_item.
 */
static inline void *meshlink_queue_pop(meshlink_queue_t *queue) {
	meshlink_queue_item_t *item;
	void *data;
	//MESHLINK_MUTEX_LOCK(&queue->mutex);
	if((item = queue->head)) {
		queue->head = item->next;
		if(!queue->head)
			queue->tail = NULL;
	}
	//MESHLINK_MUTEX_UNLOCK(&queue->mutex);
	data = item ? item->data : NULL;
	free(item);
	return data;
}

/**
<<<<<<< HEAD
 * Internal function to check whether there's something in the queue.
 */
static inline bool meshlink_queue_empty(meshlink_queue_t *queue) {
    return queue->head != NULL;
=======
 * Internal function to peek next meshlink_queue_item from queue.
 * Caller must NOT free() returned meshlink_queue_item->data!
 *
 * Use meshlink_queue_peek(queue) if you just want the data, not the queue_item.
 */
static inline void *meshlink_queue_peek(meshlink_queue_t *queue) {
    return queue->head ? queue->head->data : NULL;
>>>>>>> 8fb97a16
}

/**
 * Deallocate all data in queue using given deleter function.
 */
static inline void exit_meshlink_queue(meshlink_queue_t *queue, void(*deleter)(void*)) {
	void* data;
	do {
		data = meshlink_queue_pop(queue);
		if(data)
			deleter(data);
	} while (data);
}

#endif<|MERGE_RESOLUTION|>--- conflicted
+++ resolved
@@ -80,12 +80,6 @@
 }
 
 /**
-<<<<<<< HEAD
- * Internal function to check whether there's something in the queue.
- */
-static inline bool meshlink_queue_empty(meshlink_queue_t *queue) {
-    return queue->head != NULL;
-=======
  * Internal function to peek next meshlink_queue_item from queue.
  * Caller must NOT free() returned meshlink_queue_item->data!
  *
@@ -93,7 +87,13 @@
  */
 static inline void *meshlink_queue_peek(meshlink_queue_t *queue) {
     return queue->head ? queue->head->data : NULL;
->>>>>>> 8fb97a16
+}
+
+/**
+ * Internal function to check whether there's something in the queue.
+ */
+static inline bool meshlink_queue_empty(meshlink_queue_t *queue) {
+    return queue->head != NULL;
 }
 
 /**
