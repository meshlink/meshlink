/*
    protocol.h -- header for protocol.c
    Copyright (C) 2014 Guus Sliepen <guus@meshlink.io>

    This program is free software; you can redistribute it and/or modify
    it under the terms of the GNU General Public License as published by
    the Free Software Foundation; either version 2 of the License, or
    (at your option) any later version.

    This program is distributed in the hope that it will be useful,
    but WITHOUT ANY WARRANTY; without even the implied warranty of
    MERCHANTABILITY or FITNESS FOR A PARTICULAR PURPOSE.  See the
    GNU General Public License for more details.

    You should have received a copy of the GNU General Public License along
    with this program; if not, write to the Free Software Foundation, Inc.,
    51 Franklin Street, Fifth Floor, Boston, MA 02110-1301 USA.
*/

#ifndef __MESHLINK_PROTOCOL_H__
#define __MESHLINK_PROTOCOL_H__

#include "ecdsa.h"

/* Protocol version. Different major versions are incompatible. */

#define PROT_MAJOR 17
#define PROT_MINOR 3 /* Should not exceed 255! */

/* Silly Windows */

#ifdef ERROR
#undef ERROR
#endif

/* Request numbers */

typedef enum request_t {
	ALL = -1,                                       /* Guardian for allow_request */
	ID = 0, METAKEY, CHALLENGE, CHAL_REPLY, ACK,
	STATUS, ERROR, TERMREQ,
	PING, PONG,
	ADD_SUBNET, DEL_SUBNET,
	ADD_EDGE, DEL_EDGE,
	KEY_CHANGED, REQ_KEY, ANS_KEY,
	PACKET,
	/* Tinc 1.1 requests */
	CONTROL,
	REQ_PUBKEY, ANS_PUBKEY,
	REQ_SPTPS,
	LAST                                            /* Guardian for the highest request number */
} request_t;

typedef struct past_request_t {
	const char *request;
	time_t firstseen;
} past_request_t;

/* Maximum size of strings in a request.
 * scanf terminates %2048s with a NUL character,
 * but the NUL character can be written after the 2048th non-NUL character.
 */

#define MAX_STRING_SIZE 2049
#define MAX_STRING "%2048s"

#include "edge.h"
#include "net.h"
#include "node.h"

/* Basic functions */

<<<<<<< HEAD
=======
// @return the sockerrno, 0 on success, -1 on other errors
>>>>>>> 972b8772
extern int send_request(struct meshlink_handle *mesh, struct connection_t *, const char *, ...) __attribute__ ((__format__(printf, 3, 4)));
extern void forward_request(struct meshlink_handle *mesh, struct connection_t *, const char *);
extern bool receive_request(struct meshlink_handle *mesh, struct connection_t *, const char *);
extern bool check_id(const char *);

extern void init_requests(struct meshlink_handle *mesh);
extern void exit_requests(struct meshlink_handle *mesh);
extern bool seen_request(struct meshlink_handle *mesh, const char *);

/* Requests */

extern bool send_id(struct meshlink_handle *mesh, struct connection_t *);
extern bool send_ack(struct meshlink_handle *mesh, struct connection_t *);
extern bool send_status(struct meshlink_handle *mesh, struct connection_t *, int, const char *);
extern bool send_error(struct meshlink_handle *mesh, struct connection_t *, int, const  char *);
extern bool send_termreq(struct meshlink_handle *mesh, struct connection_t *);
extern bool send_ping(struct meshlink_handle *mesh, struct connection_t *);
extern bool send_pong(struct meshlink_handle *mesh, struct connection_t *);
extern bool send_add_edge(struct meshlink_handle *mesh, struct connection_t *, const struct edge_t *);
extern bool send_del_edge(struct meshlink_handle *mesh, struct connection_t *, const struct edge_t *);
extern void send_key_changed(struct meshlink_handle *mesh);
extern bool send_req_key(struct meshlink_handle *mesh, struct node_t *);
extern bool send_ans_key(struct meshlink_handle *mesh, struct node_t *);
extern bool send_tcppacket(struct meshlink_handle *mesh, struct connection_t *, const struct vpn_packet_t *);

/* Request handlers  */

extern bool id_h(struct meshlink_handle *mesh, struct connection_t *, const char *);
extern bool ack_h(struct meshlink_handle *mesh, struct connection_t *, const char *);
extern bool status_h(struct meshlink_handle *mesh, struct connection_t *, const char *);
extern bool error_h(struct meshlink_handle *mesh, struct connection_t *, const char *);
extern bool termreq_h(struct meshlink_handle *mesh, struct connection_t *, const char *);
extern bool ping_h(struct meshlink_handle *mesh, struct connection_t *, const char *);
extern bool pong_h(struct meshlink_handle *mesh, struct connection_t *, const char *);
extern bool add_edge_h(struct meshlink_handle *mesh, struct connection_t *, const char *);
extern bool del_edge_h(struct meshlink_handle *mesh, struct connection_t *, const char *);
extern bool key_changed_h(struct meshlink_handle *mesh, struct connection_t *, const char *);
extern bool req_key_h(struct meshlink_handle *mesh, struct connection_t *, const char *);
extern bool ans_key_h(struct meshlink_handle *mesh, struct connection_t *, const char *);
extern bool tcppacket_h(struct meshlink_handle *mesh, struct connection_t *, const char *);

#endif /* __MESHLINK_PROTOCOL_H__ */<|MERGE_RESOLUTION|>--- conflicted
+++ resolved
@@ -70,10 +70,7 @@
 
 /* Basic functions */
 
-<<<<<<< HEAD
-=======
 // @return the sockerrno, 0 on success, -1 on other errors
->>>>>>> 972b8772
 extern int send_request(struct meshlink_handle *mesh, struct connection_t *, const char *, ...) __attribute__ ((__format__(printf, 3, 4)));
 extern void forward_request(struct meshlink_handle *mesh, struct connection_t *, const char *);
 extern bool receive_request(struct meshlink_handle *mesh, struct connection_t *, const char *);
