/*
    net_socket.c -- Handle various kinds of sockets.
    Copyright (C) 1998-2005 Ivo Timmermans,
                  2000-2012 Guus Sliepen <guus@tinc-vpn.org>
                  2006      Scott Lamb <slamb@slamb.org>
                  2009      Florian Forster <octo@verplant.org>

    This program is free software; you can redistribute it and/or modify
    it under the terms of the GNU General Public License as published by
    the Free Software Foundation; either version 2 of the License, or
    (at your option) any later version.

    This program is distributed in the hope that it will be useful,
    but WITHOUT ANY WARRANTY; without even the implied warranty of
    MERCHANTABILITY or FITNESS FOR A PARTICULAR PURPOSE.  See the
    GNU General Public License for more details.

    You should have received a copy of the GNU General Public License along
    with this program; if not, write to the Free Software Foundation, Inc.,
    51 Franklin Street, Fifth Floor, Boston, MA 02110-1301 USA.
*/

#include "system.h"

#include "splay_tree.h"
#include "conf.h"
#include "connection.h"
#include "logger.h"
#include "meta.h"
#include "net.h"
#include "netutl.h"
#include "protocol.h"
#include "utils.h"
#include "xalloc.h"

/* Needed on Mac OS/X */
#ifndef SOL_TCP
#define SOL_TCP IPPROTO_TCP
#endif

int addressfamily = AF_UNSPEC;
int maxtimeout = 900;
int seconds_till_retry = 5;
int udp_rcvbuf = 0;
int udp_sndbuf = 0;

listen_socket_t listen_socket[MAXSOCKETS];
int listen_sockets;
list_t *outgoing_list = NULL;

/* Setup sockets */

static void configure_tcp(connection_t *c) {
	int option;

#ifdef O_NONBLOCK
	int flags = fcntl(c->socket, F_GETFL);

	if(fcntl(c->socket, F_SETFL, flags | O_NONBLOCK) < 0) {
		logger(LOG_ERR, "fcntl for %s: %s", c->hostname, strerror(errno));
	}
#elif defined(WIN32)
	unsigned long arg = 1;

	if(ioctlsocket(c->socket, FIONBIO, &arg) != 0) {
		logger(LOG_ERR, "ioctlsocket for %s: %d", c->hostname, sockstrerror(sockerrno));
	}
#endif

#if defined(SOL_TCP) && defined(TCP_NODELAY)
	option = 1;
	setsockopt(c->socket, SOL_TCP, TCP_NODELAY, (void *)&option, sizeof option);
#endif

#if defined(SOL_IP) && defined(IP_TOS) && defined(IPTOS_LOWDELAY)
	option = IPTOS_LOWDELAY;
	setsockopt(c->socket, SOL_IP, IP_TOS, (void *)&option, sizeof option);
#endif
}

static bool bind_to_interface(int sd) {
	char *iface;

#if defined(SOL_SOCKET) && defined(SO_BINDTODEVICE)
	struct ifreq ifr;
	int status;
#endif /* defined(SOL_SOCKET) && defined(SO_BINDTODEVICE) */

	if(!get_config_string (lookup_config (config_tree, "BindToInterface"), &iface))
		return true;

#if defined(SOL_SOCKET) && defined(SO_BINDTODEVICE)
	memset(&ifr, 0, sizeof(ifr));
	strncpy(ifr.ifr_ifrn.ifrn_name, iface, IFNAMSIZ);
	ifr.ifr_ifrn.ifrn_name[IFNAMSIZ - 1] = 0;

	status = setsockopt(sd, SOL_SOCKET, SO_BINDTODEVICE, (void *)&ifr, sizeof(ifr));
	if(status) {
		logger(LOG_ERR, "Can't bind to interface %s: %s", iface,
				strerror(errno));
		return false;
	}
#else /* if !defined(SOL_SOCKET) || !defined(SO_BINDTODEVICE) */
	logger(LOG_WARNING, "%s not supported on this platform", "BindToInterface");
#endif

	return true;
}

int setup_listen_socket(const sockaddr_t *sa) {
	int nfd;
	char *addrstr;
	int option;
	char *iface;

	nfd = socket(sa->sa.sa_family, SOCK_STREAM, IPPROTO_TCP);

	if(nfd < 0) {
		ifdebug(STATUS) logger(LOG_ERR, "Creating metasocket failed: %s", sockstrerror(sockerrno));
		return -1;
	}

#ifdef FD_CLOEXEC
	fcntl(nfd, F_SETFD, FD_CLOEXEC);
#endif

	/* Optimize TCP settings */

	option = 1;
	setsockopt(nfd, SOL_SOCKET, SO_REUSEADDR, (void *)&option, sizeof option);

#if defined(SOL_IPV6) && defined(IPV6_V6ONLY)
	if(sa->sa.sa_family == AF_INET6)
		setsockopt(nfd, SOL_IPV6, IPV6_V6ONLY, (void *)&option, sizeof option);
#endif

	if(get_config_string
	   (lookup_config(config_tree, "BindToInterface"), &iface)) {
#if defined(SOL_SOCKET) && defined(SO_BINDTODEVICE)
		struct ifreq ifr;

		memset(&ifr, 0, sizeof ifr);
		strncpy(ifr.ifr_ifrn.ifrn_name, iface, IFNAMSIZ);

		if(setsockopt(nfd, SOL_SOCKET, SO_BINDTODEVICE, (void *)&ifr, sizeof ifr)) {
			closesocket(nfd);
			logger(LOG_ERR, "Can't bind to interface %s: %s", iface,
				   strerror(sockerrno));
			return -1;
		}
#else
		logger(LOG_WARNING, "%s not supported on this platform", "BindToInterface");
#endif
	}

	if(bind(nfd, &sa->sa, SALEN(sa->sa))) {
		closesocket(nfd);
		addrstr = sockaddr2hostname(sa);
		logger(LOG_ERR, "Can't bind to %s/tcp: %s", addrstr, sockstrerror(sockerrno));
		free(addrstr);
		return -1;
	}

	if(listen(nfd, 3)) {
		closesocket(nfd);
		logger(LOG_ERR, "System call `%s' failed: %s", "listen", sockstrerror(sockerrno));
		return -1;
	}

	return nfd;
}

int setup_vpn_in_socket(const sockaddr_t *sa) {
	int nfd;
	char *addrstr;
	int option;

	nfd = socket(sa->sa.sa_family, SOCK_DGRAM, IPPROTO_UDP);

	if(nfd < 0) {
		logger(LOG_ERR, "Creating UDP socket failed: %s", sockstrerror(sockerrno));
		return -1;
	}

#ifdef FD_CLOEXEC
	fcntl(nfd, F_SETFD, FD_CLOEXEC);
#endif

#ifdef O_NONBLOCK
	{
		int flags = fcntl(nfd, F_GETFL);

		if(fcntl(nfd, F_SETFL, flags | O_NONBLOCK) < 0) {
			closesocket(nfd);
			logger(LOG_ERR, "System call `%s' failed: %s", "fcntl",
				   strerror(errno));
			return -1;
		}
	}
#elif defined(WIN32)
	{
		unsigned long arg = 1;
		if(ioctlsocket(nfd, FIONBIO, &arg) != 0) {
			closesocket(nfd);
			logger(LOG_ERR, "Call to `%s' failed: %s", "ioctlsocket", sockstrerror(sockerrno));
			return -1;
		}
	}
#endif

	option = 1;
<<<<<<< HEAD
	setsockopt(nfd, SOL_SOCKET, SO_REUSEADDR, (void *)&option, sizeof option);
=======
	setsockopt(nfd, SOL_SOCKET, SO_REUSEADDR, (void *)&option, sizeof(option));
	setsockopt(nfd, SOL_SOCKET, SO_BROADCAST, (void *)&option, sizeof(option));
>>>>>>> 5a28aa7b

	if(udp_rcvbuf && setsockopt(nfd, SOL_SOCKET, SO_RCVBUF, (void *)&udp_rcvbuf, sizeof(udp_rcvbuf)))
		logger(LOG_WARNING, "Can't set UDP SO_RCVBUF to %i: %s", udp_rcvbuf, strerror(errno));

	if(udp_sndbuf && setsockopt(nfd, SOL_SOCKET, SO_SNDBUF, (void *)&udp_sndbuf, sizeof(udp_sndbuf)))
		logger(LOG_WARNING, "Can't set UDP SO_SNDBUF to %i: %s", udp_sndbuf, strerror(errno));

#if defined(IPPROTO_IPV6) && defined(IPV6_V6ONLY)
	if(sa->sa.sa_family == AF_INET6)
		setsockopt(nfd, IPPROTO_IPV6, IPV6_V6ONLY, (void *)&option, sizeof option);
#endif

#if defined(IP_DONTFRAG) && !defined(IP_DONTFRAGMENT)
#define IP_DONTFRAGMENT IP_DONTFRAG
#endif

#if defined(SOL_IP) && defined(IP_MTU_DISCOVER) && defined(IP_PMTUDISC_DO)
	if(myself->options & OPTION_PMTU_DISCOVERY) {
		option = IP_PMTUDISC_DO;
		setsockopt(nfd, SOL_IP, IP_MTU_DISCOVER, (void *)&option, sizeof(option));
	}
#elif defined(IPPROTO_IP) && defined(IP_DONTFRAGMENT)
	if(myself->options & OPTION_PMTU_DISCOVERY) {
		option = 1;
		setsockopt(nfd, IPPROTO_IP, IP_DONTFRAGMENT, (void *)&option, sizeof(option));
	}
#else
#warning No way to disable IPv4 fragmentation
#endif

#if defined(SOL_IPV6) && defined(IPV6_MTU_DISCOVER) && defined(IPV6_PMTUDISC_DO)
	if(myself->options & OPTION_PMTU_DISCOVERY) {
		option = IPV6_PMTUDISC_DO;
		setsockopt(nfd, SOL_IPV6, IPV6_MTU_DISCOVER, (void *)&option, sizeof(option));
	}
#elif defined(IPPROTO_IPV6) && defined(IPV6_DONTFRAG)
	if(myself->options & OPTION_PMTU_DISCOVERY) {
		option = 1;
		setsockopt(nfd, IPPROTO_IPV6, IPV6_DONTFRAG, (void *)&option, sizeof(option));
	}
#else
#warning No way to disable IPv6 fragmentation
#endif

	if (!bind_to_interface(nfd)) {
		closesocket(nfd);
		return -1;
	}

	if(bind(nfd, &sa->sa, SALEN(sa->sa))) {
		closesocket(nfd);
		addrstr = sockaddr2hostname(sa);
		logger(LOG_ERR, "Can't bind to %s/udp: %s", addrstr, sockstrerror(sockerrno));
		free(addrstr);
		return -1;
	}

	return nfd;
} /* int setup_vpn_in_socket */

static void retry_outgoing_handler(int fd, short events, void *data) {
	setup_outgoing_connection(data);
}

void retry_outgoing(outgoing_t *outgoing) {
	outgoing->timeout += 5;

	if(outgoing->timeout > maxtimeout)
		outgoing->timeout = maxtimeout;

	timeout_set(&outgoing->ev, retry_outgoing_handler, outgoing);
	event_add(&outgoing->ev, &(struct timeval){outgoing->timeout, 0});

	ifdebug(CONNECTIONS) logger(LOG_NOTICE,
			   "Trying to re-establish outgoing connection in %d seconds",
			   outgoing->timeout);
}

void finish_connecting(connection_t *c) {
	ifdebug(CONNECTIONS) logger(LOG_INFO, "Connected to %s (%s)", c->name, c->hostname);

	configure_tcp(c);

	c->last_ping_time = time(NULL);
	c->status.connecting = false;

	send_id(c);
}

bool do_outgoing_connection(connection_t *c) {
	char *address, *port, *space;
	int result;

	if(!c->outgoing) {
		logger(LOG_ERR, "do_outgoing_connection() for %s called without c->outgoing", c->name);
		abort();
	}

begin:
	if(!c->outgoing->ai) {
		if(!c->outgoing->cfg) {
			ifdebug(CONNECTIONS) logger(LOG_ERR, "Could not set up a meta connection to %s",
					   c->name);
			retry_outgoing(c->outgoing);
			c->outgoing = NULL;
			connection_del(c);
			return false;
		}

		get_config_string(c->outgoing->cfg, &address);

		space = strchr(address, ' ');
		if(space) {
			port = xstrdup(space + 1);
			*space = 0;
		} else {
			if(!get_config_string(lookup_config(c->config_tree, "Port"), &port))
				port = xstrdup("655");
		}

		c->outgoing->ai = str2addrinfo(address, port, SOCK_STREAM);
		free(address);
		free(port);

		c->outgoing->aip = c->outgoing->ai;
		c->outgoing->cfg = lookup_config_next(c->config_tree, c->outgoing->cfg);
	}

	if(!c->outgoing->aip) {
		if(c->outgoing->ai)
			freeaddrinfo(c->outgoing->ai);
		c->outgoing->ai = NULL;
		goto begin;
	}

	memcpy(&c->address, c->outgoing->aip->ai_addr, c->outgoing->aip->ai_addrlen);
	c->outgoing->aip = c->outgoing->aip->ai_next;

	if(c->hostname)
		free(c->hostname);

	c->hostname = sockaddr2hostname(&c->address);

	ifdebug(CONNECTIONS) logger(LOG_INFO, "Trying to connect to %s (%s)", c->name,
			   c->hostname);

	c->socket = socket(c->address.sa.sa_family, SOCK_STREAM, IPPROTO_TCP);

#ifdef FD_CLOEXEC
	fcntl(c->socket, F_SETFD, FD_CLOEXEC);
#endif

	if(c->socket == -1) {
		ifdebug(CONNECTIONS) logger(LOG_ERR, "Creating socket for %s failed: %s", c->hostname, sockstrerror(sockerrno));
		goto begin;
	}

#if defined(SOL_IPV6) && defined(IPV6_V6ONLY)
	int option = 1;
	if(c->address.sa.sa_family == AF_INET6)
		setsockopt(c->socket, SOL_IPV6, IPV6_V6ONLY, (void *)&option, sizeof option);
#endif

	bind_to_interface(c->socket);

	/* Optimize TCP settings */

	configure_tcp(c);

	/* Connect */

	result = connect(c->socket, &c->address.sa, SALEN(c->address.sa));

	if(result == -1) {
		if(sockinprogress(sockerrno)) {
			c->status.connecting = true;
			return true;
		}

		closesocket(c->socket);

		ifdebug(CONNECTIONS) logger(LOG_ERR, "%s: %s", c->hostname, sockstrerror(sockerrno));

		goto begin;
	}

	finish_connecting(c);

	return true;
}

static void handle_meta_write(int sock, short events, void *data) {
	ifdebug(META) logger(LOG_DEBUG, "handle_meta_write() called");

	connection_t *c = data;

	ssize_t outlen = send(c->socket, c->outbuf.data + c->outbuf.offset, c->outbuf.len - c->outbuf.offset, 0);
	if(outlen <= 0) {
		logger(LOG_ERR, "Onoes, outlen = %d (%s)", (int)outlen, strerror(errno));
		terminate_connection(c, c->status.active);
		return;
	}

	buffer_read(&c->outbuf, outlen);
	if(!c->outbuf.len && event_initialized(&c->outevent))
		event_del(&c->outevent);
}

void setup_outgoing_connection(outgoing_t *outgoing) {
	connection_t *c;
	node_t *n;

	if(event_initialized(&outgoing->ev))
		event_del(&outgoing->ev);

	n = lookup_node(outgoing->name);

	if(n)
		if(n->connection) {
			ifdebug(CONNECTIONS) logger(LOG_INFO, "Already connected to %s", outgoing->name);

			n->connection->outgoing = outgoing;
			return;
		}

	c = new_connection();
	c->name = xstrdup(outgoing->name);
	c->outcipher = myself->connection->outcipher;
	c->outdigest = myself->connection->outdigest;
	c->outmaclength = myself->connection->outmaclength;
	c->outcompression = myself->connection->outcompression;

	init_configuration(&c->config_tree);
	read_connection_config(c);

	outgoing->cfg = lookup_config(c->config_tree, "Address");

	if(!outgoing->cfg) {
		logger(LOG_ERR, "No address specified for %s", c->name);
		free_connection(c);
		return;
	}

	c->outgoing = outgoing;
	c->last_ping_time = time(NULL);

	connection_add(c);

	if (do_outgoing_connection(c)) {
		event_set(&c->inevent, c->socket, EV_READ | EV_PERSIST, handle_meta_connection_data, c);
		event_set(&c->outevent, c->socket, EV_WRITE | EV_PERSIST, handle_meta_write, c);
		event_add(&c->inevent, NULL);
	}
}

/*
  accept a new tcp connect and create a
  new connection
*/
void handle_new_meta_connection(int sock, short events, void *data) {
	connection_t *c;
	sockaddr_t sa;
	int fd;
	socklen_t len = sizeof sa;

	fd = accept(sock, &sa.sa, &len);

	if(fd < 0) {
		logger(LOG_ERR, "Accepting a new connection failed: %s", sockstrerror(sockerrno));
		return;
	}

	sockaddrunmap(&sa);

	c = new_connection();
	c->name = xstrdup("<unknown>");
	c->outcipher = myself->connection->outcipher;
	c->outdigest = myself->connection->outdigest;
	c->outmaclength = myself->connection->outmaclength;
	c->outcompression = myself->connection->outcompression;

	c->address = sa;
	c->hostname = sockaddr2hostname(&sa);
	c->socket = fd;
	c->last_ping_time = time(NULL);

	ifdebug(CONNECTIONS) logger(LOG_NOTICE, "Connection from %s", c->hostname);

	event_set(&c->inevent, c->socket, EV_READ | EV_PERSIST, handle_meta_connection_data, c);
	event_set(&c->outevent, c->socket, EV_WRITE | EV_PERSIST, handle_meta_write, c);
	event_add(&c->inevent, NULL);
		
	configure_tcp(c);

	connection_add(c);

	c->allow_request = ID;
	send_id(c);
}

static void free_outgoing(outgoing_t *outgoing) {
	if(outgoing->ai)
		freeaddrinfo(outgoing->ai);

	if(outgoing->name)
		free(outgoing->name);

	free(outgoing);
}

void try_outgoing_connections(void) {
	static config_t *cfg = NULL;
	char *name;
	outgoing_t *outgoing;
	
	outgoing_list = list_alloc((list_action_t)free_outgoing);
			
	for(cfg = lookup_config(config_tree, "ConnectTo"); cfg; cfg = lookup_config_next(config_tree, cfg)) {
		get_config_string(cfg, &name);

		if(!check_id(name)) {
			logger(LOG_ERR,
				   "Invalid name for outgoing connection in %s line %d",
				   cfg->file, cfg->line);
			free(name);
			continue;
		}

		outgoing = xmalloc_and_zero(sizeof *outgoing);
		outgoing->name = name;
		list_insert_tail(outgoing_list, outgoing);
		setup_outgoing_connection(outgoing);
	}
}<|MERGE_RESOLUTION|>--- conflicted
+++ resolved
@@ -209,12 +209,8 @@
 #endif
 
 	option = 1;
-<<<<<<< HEAD
 	setsockopt(nfd, SOL_SOCKET, SO_REUSEADDR, (void *)&option, sizeof option);
-=======
-	setsockopt(nfd, SOL_SOCKET, SO_REUSEADDR, (void *)&option, sizeof(option));
-	setsockopt(nfd, SOL_SOCKET, SO_BROADCAST, (void *)&option, sizeof(option));
->>>>>>> 5a28aa7b
+	setsockopt(nfd, SOL_SOCKET, SO_BROADCAST, (void *)&option, sizeof option);
 
 	if(udp_rcvbuf && setsockopt(nfd, SOL_SOCKET, SO_RCVBUF, (void *)&udp_rcvbuf, sizeof(udp_rcvbuf)))
 		logger(LOG_WARNING, "Can't set UDP SO_RCVBUF to %i: %s", udp_rcvbuf, strerror(errno));
