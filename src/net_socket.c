/*
    net_socket.c -- Handle various kinds of sockets.
    Copyright (C) 2014 Guus Sliepen <guus@meshlink.io>

    This program is free software; you can redistribute it and/or modify
    it under the terms of the GNU General Public License as published by
    the Free Software Foundation; either version 2 of the License, or
    (at your option) any later version.

    This program is distributed in the hope that it will be useful,
    but WITHOUT ANY WARRANTY; without even the implied warranty of
    MERCHANTABILITY or FITNESS FOR A PARTICULAR PURPOSE.  See the
    GNU General Public License for more details.

    You should have received a copy of the GNU General Public License along
    with this program; if not, write to the Free Software Foundation, Inc.,
    51 Franklin Street, Fifth Floor, Boston, MA 02110-1301 USA.
*/

#include "system.h"

#include "conf.h"
#include "connection.h"
#include "list.h"
#include "logger.h"
#include "meshlink_internal.h"
#include "meta.h"
#include "net.h"
#include "netutl.h"
#include "protocol.h"
#include "utils.h"
#include "xalloc.h"

/* Needed on Mac OS/X */
#ifndef SOL_TCP
#define SOL_TCP IPPROTO_TCP
#endif

#ifndef MSG_NOSIGNAL
#define MSG_NOSIGNAL 0
#endif

int addressfamily = AF_UNSPEC;
int seconds_till_retry = 5;
int max_connection_burst = 100;

/* Setup sockets */

<<<<<<< HEAD
static bool set_non_blocking(meshlink_handle_t *mesh, int socket) {
#ifdef _WIN32
	unsigned long arg = 1;

	if(ioctlsocket(socket, FIONBIO, &arg) != 0) {
		logger(mesh, MESHLINK_ERROR, "ioctlsocket: %s", sockstrerror(sockerrno));
		return false;
	}
#else
	int flags = fcntl(c->socket, F_GETFL);

	if(fcntl(ocket, F_SETFL, flags | O_NONBLOCK) < 0) {
		logger(mesh, MESHLINK_ERROR, "fcntl: %s", strerror(errno));
=======
bool set_non_blocking_socket(int socket) {
#ifdef _WIN32
	unsigned long arg = 1;

	if(ioctlsocket(socket, FIONBIO, &arg) != 0) {
		return false;
	}
#else
	int flags = fcntl(c->socket, F_GETFL);

	if(fcntl(socket, F_SETFL, flags | O_NONBLOCK) < 0) {
		return false;
	}
#endif
	return true;
}

static bool set_non_blocking(meshlink_handle_t *mesh, int socket) {
	if(!set_non_blocking_socket(socket)) {
		logger(mesh, MESHLINK_ERROR, "set_non_blocking: %s", sockstrerror(sockerrno));
>>>>>>> f3bf15d8
		return false;
	}
	return true;
}

static void configure_tcp(connection_t *c) {
#ifdef O_NONBLOCK
	set_non_blocking(c->mesh, c->socket);
#endif
	return true;
}

static void configure_tcp(connection_t *c) {
#ifdef O_NONBLOCK
	set_non_blocking(c->mesh, c->socket);
#endif

#if defined(SOL_TCP) && defined(TCP_NODELAY)
	int nodelay = 1;
	setsockopt(c->socket, SOL_TCP, TCP_NODELAY, (void *)&nodelay, sizeof nodelay);
#endif

#if defined(SOL_IP) && defined(IP_TOS) && defined(IPTOS_LOWDELAY)
	int lowdelay = IPTOS_LOWDELAY;
	setsockopt(c->socket, SOL_IP, IP_TOS, (void *)&lowdelay, sizeof lowdelay);
#endif
}

static bool bind_to_address(meshlink_handle_t *mesh, connection_t *c) {
	int s = -1;

	for(int i = 0; i < mesh->listen_sockets && mesh->listen_socket[i].bindto; i++) {
		if(mesh->listen_socket[i].sa.sa.sa_family != c->address.sa.sa_family)
			continue;
		if(s >= 0)
			return false;
		s = i;
	}

	if(s < 0)
		return false;

	sockaddr_t sa = mesh->listen_socket[s].sa;
	if(sa.sa.sa_family == AF_INET)
		sa.in.sin_port = 0;
	else if(sa.sa.sa_family == AF_INET6)
		sa.in6.sin6_port = 0;

	if(bind(c->socket, &sa.sa, SALEN(sa.sa))) {
		logger(mesh, MESHLINK_WARNING, "Can't bind outgoing socket: %s", strerror(errno));
		return false;
	}

	return true;
}

int setup_listen_socket(meshlink_handle_t *mesh, const sockaddr_t *sa) {
	int nfd;
	char *addrstr;
	int option;

	nfd = socket(sa->sa.sa_family, SOCK_STREAM, IPPROTO_TCP);

	if(nfd < 0) {
		logger(mesh, MESHLINK_ERROR, "Creating metasocket failed: %s", sockstrerror(sockerrno));
		return -1;
	}

#ifdef FD_CLOEXEC
	fcntl(nfd, F_SETFD, FD_CLOEXEC);
#endif

	/* Optimize TCP settings */

	option = 1;
	setsockopt(nfd, SOL_SOCKET, SO_REUSEADDR, (void *)&option, sizeof option);

#if defined(SOL_IPV6) && defined(IPV6_V6ONLY)
	if(sa->sa.sa_family == AF_INET6)
		setsockopt(nfd, SOL_IPV6, IPV6_V6ONLY, (void *)&option, sizeof option);
#endif

	if(bind(nfd, &sa->sa, SALEN(sa->sa))) {
		closesocket(nfd);
		addrstr = sockaddr2hostname(sa);
		logger(mesh, MESHLINK_ERROR, "Can't bind to %s/tcp: %s", addrstr, sockstrerror(sockerrno));
		free(addrstr);
		return -1;
	}

	if(listen(nfd, 3)) {
		closesocket(nfd);
		logger(mesh, MESHLINK_ERROR, "System call `%s' failed: %s", "listen", sockstrerror(sockerrno));
		return -1;
	}

	return nfd;
}

int setup_vpn_in_socket(meshlink_handle_t *mesh, const sockaddr_t *sa) {
	int nfd;
	char *addrstr;
	int option;

	nfd = socket(sa->sa.sa_family, SOCK_DGRAM, IPPROTO_UDP);

	if(nfd < 0) {
		logger(mesh, MESHLINK_ERROR, "Creating UDP socket failed: %s", sockstrerror(sockerrno));
		return -1;
	}

#ifdef FD_CLOEXEC
	fcntl(nfd, F_SETFD, FD_CLOEXEC);
#endif

#ifdef O_NONBLOCK
	if(!set_non_blocking(mesh, nfd)) {
		closesocket(nfd);
		return -1;
	}
#endif

	option = 1;
	setsockopt(nfd, SOL_SOCKET, SO_REUSEADDR, (void *)&option, sizeof option);
	setsockopt(nfd, SOL_SOCKET, SO_BROADCAST, (void *)&option, sizeof option);

#if defined(IPPROTO_IPV6) && defined(IPV6_V6ONLY)
	if(sa->sa.sa_family == AF_INET6)
		setsockopt(nfd, IPPROTO_IPV6, IPV6_V6ONLY, (void *)&option, sizeof option);
#endif

#if defined(IP_DONTFRAG) && !defined(IP_DONTFRAGMENT)
#define IP_DONTFRAGMENT IP_DONTFRAG
#endif

#if defined(SOL_IP) && defined(IP_MTU_DISCOVER) && defined(IP_PMTUDISC_DO)
	if(mesh->self->options & OPTION_PMTU_DISCOVERY) {
		option = IP_PMTUDISC_DO;
		setsockopt(nfd, SOL_IP, IP_MTU_DISCOVER, (void *)&option, sizeof(option));
	}
#elif defined(IPPROTO_IP) && defined(IP_DONTFRAGMENT)
	if(mesh->self->options & OPTION_PMTU_DISCOVERY) {
		option = 1;
		setsockopt(nfd, IPPROTO_IP, IP_DONTFRAGMENT, (void *)&option, sizeof(option));
	}
#else
#warning No way to disable IPv4 fragmentation
#endif

#if defined(SOL_IPV6) && defined(IPV6_MTU_DISCOVER) && defined(IPV6_PMTUDISC_DO)
	if(mesh->self->options & OPTION_PMTU_DISCOVERY) {
		option = IPV6_PMTUDISC_DO;
		setsockopt(nfd, SOL_IPV6, IPV6_MTU_DISCOVER, (void *)&option, sizeof(option));
	}
#elif defined(IPPROTO_IPV6) && defined(IPV6_DONTFRAG)
	if(mesh->self->options & OPTION_PMTU_DISCOVERY) {
		option = 1;
		setsockopt(nfd, IPPROTO_IPV6, IPV6_DONTFRAG, (void *)&option, sizeof(option));
	}
#else
#warning No way to disable IPv6 fragmentation
#endif

	if(bind(nfd, &sa->sa, SALEN(sa->sa))) {
		closesocket(nfd);
		addrstr = sockaddr2hostname(sa);
		logger(mesh, MESHLINK_ERROR, "Can't bind to %s/udp: %s", addrstr, sockstrerror(sockerrno));
		free(addrstr);
		return -1;
	}

	return nfd;
} /* int setup_vpn_in_socket */

static void retry_outgoing_handler(event_loop_t *loop, void *data) {
	meshlink_handle_t *mesh = loop->data;
	outgoing_t *outgoing = data;
	setup_outgoing_connection(mesh, outgoing);
}

void retry_outgoing(meshlink_handle_t *mesh, outgoing_t *outgoing) {
	outgoing->timeout += 5;

	if(outgoing->timeout > mesh->maxtimeout)
		outgoing->timeout = mesh->maxtimeout;

	timeout_add(&mesh->loop, &outgoing->ev, retry_outgoing_handler, outgoing, &(struct timeval){outgoing->timeout, rand() % 100000});

	logger(mesh, MESHLINK_INFO, "Trying to re-establish outgoing connection in %d seconds", outgoing->timeout);
}

void finish_connecting(meshlink_handle_t *mesh, connection_t *c) {
	logger(mesh, MESHLINK_INFO, "Connected to %s (%s)", c->name, c->hostname);

	c->last_ping_time = mesh->loop.now.tv_sec;
	c->status.connecting = false;

	send_id(mesh, c);
}

static void do_outgoing_pipe(meshlink_handle_t *mesh, connection_t *c, char *command) {
#ifndef HAVE_MINGW
	int fd[2];

	if(socketpair(AF_UNIX, SOCK_STREAM, 0, fd)) {
		logger(mesh, MESHLINK_ERROR, "Could not create socketpair: %s", strerror(errno));
		return;
	}

	if(fork()) {
		c->socket = fd[0];
		close(fd[1]);
		logger(mesh, MESHLINK_DEBUG, "Using proxy %s", command);
		return;
	}

	close(0);
	close(1);
	close(fd[0]);
	dup2(fd[1], 0);
	dup2(fd[1], 1);
	close(fd[1]);

	// Other filedescriptors should be closed automatically by CLOEXEC

	char *host = NULL;
	char *port = NULL;

	sockaddr2str(&c->address, &host, &port);
	setenv("REMOTEADDRESS", host, true);
	setenv("REMOTEPORT", port, true);
	setenv("NODE", c->name, true);
	setenv("NAME", mesh->self->name, true);

	int result = system(command);
	if(result < 0)
		logger(mesh, MESHLINK_ERROR, "Could not execute %s: %s", command, strerror(errno));
	else if(result)
		logger(mesh, MESHLINK_ERROR, "%s exited with non-zero status %d", command, result);
	exit(result);
#else
	logger(mesh, MESHLINK_ERROR, "Proxy type exec not supported on this platform!");
	return;
#endif
}

static bool handle_meta_write(meshlink_handle_t *mesh, connection_t *c) {
	if(c->outbuf.len <= c->outbuf.offset)
		return false;

	ssize_t outlen = send(c->socket, c->outbuf.data + c->outbuf.offset, c->outbuf.len - c->outbuf.offset, MSG_NOSIGNAL);
	if(outlen <= 0) {
		if(!errno || errno == EPIPE) {
			logger(mesh, MESHLINK_INFO, "Connection closed by %s (%s)", c->name, c->hostname);
		} else if(sockwouldblock(sockerrno)) {
			logger(mesh, MESHLINK_DEBUG, "Sending %d bytes to %s (%s) would block", c->outbuf.len - c->outbuf.offset, c->name, c->hostname);
			return false;
		} else {
			logger(mesh, MESHLINK_ERROR, "Could not send %d bytes of data to %s (%s): %s", c->outbuf.len - c->outbuf.offset, c->name, c->hostname, strerror(errno));
		}

		terminate_connection(mesh, c, c->status.active);
		return false;
	}

	buffer_read(&c->outbuf, outlen);
	if(!c->outbuf.len)
		io_set(&mesh->loop, &c->io, IO_READ);

	return true;
}

static bool handle_meta_io(event_loop_t *loop, void *data, int flags) {
	meshlink_handle_t *mesh = loop->data;
	connection_t *c = data;

	if(c->status.connecting) {
		c->status.connecting = false;

		int result;
		socklen_t len = sizeof result;
		getsockopt(c->socket, SOL_SOCKET, SO_ERROR, (void *)&result, &len);

		if(!result)
			finish_connecting(mesh, c);
		else {
			logger(mesh, MESHLINK_DEBUG, "Error while connecting to %s (%s): %s", c->name, c->hostname, sockstrerror(result));
			terminate_connection(mesh, c, false);
			return true;
		}
	}

	if(flags & IO_WRITE) {
		return handle_meta_write(mesh, c);
	}
	else {
		handle_meta_connection_data(mesh, c);
		return true;
	}
}

// Find edges pointing to this node, and use them to build a list of unique, known addresses.
static struct addrinfo *get_known_addresses(node_t *n) {
	struct addrinfo *ai = NULL;

	for splay_each(edge_t, e, n->edge_tree) {
		if(!e->reverse)
			continue;

		bool found = false;
		for(struct addrinfo *aip = ai; aip; aip = aip->ai_next) {
			if(!sockaddrcmp(&e->reverse->address, (sockaddr_t *)aip->ai_addr)) {
				found = true;
				break;
			}
		}
		if(found)
			continue;

		// Create a new struct addrinfo, and put it at the head of the list.
		struct addrinfo *nai = xzalloc(sizeof *nai + SALEN(e->reverse->address.sa));
		nai->ai_next = ai;
		ai = nai;

		ai->ai_family = e->reverse->address.sa.sa_family;
		ai->ai_socktype = SOCK_STREAM;
		ai->ai_protocol = IPPROTO_TCP;
		ai->ai_addrlen = SALEN(e->reverse->address.sa);
		ai->ai_addr = (struct sockaddr *)(nai + 1);
		memcpy(ai->ai_addr, &e->reverse->address, ai->ai_addrlen);
	}

	return ai;
}

// Free struct addrinfo list from get_known_addresses().
static void free_known_addresses(struct addrinfo *ai) {
	for(struct addrinfo *aip = ai, *next; aip; aip = next) {
		next = aip->ai_next;
		free(aip);
	}
}

bool do_outgoing_connection(meshlink_handle_t *mesh, outgoing_t *outgoing) {
	char *address, *port, *space;
	struct addrinfo *proxyai = NULL;
	int result;

begin:
	if(!outgoing->ai && !outgoing->nai) {
		if(!outgoing->cfg) {
			logger(mesh, MESHLINK_ERROR, "Could not set up a meta connection to %s", outgoing->name);
			retry_outgoing(mesh, outgoing);
			return false;
		}

		get_config_string(outgoing->cfg, &address);

		space = strchr(address, ' ');
		if(space) {
			port = xstrdup(space + 1);
			*space = 0;
		} else {
			// TODO: Only allow Address statements?
			if(!get_config_string(lookup_config(outgoing->config_tree, "Port"), &port)) {
				logger(mesh, MESHLINK_ERROR, "No Port known for %s", outgoing->name);
				retry_outgoing(mesh, outgoing);
				return false;
			}
		}

		outgoing->ai = str2addrinfo(address, port, SOCK_STREAM);
		free(address);
		free(port);

		outgoing->aip = outgoing->ai;
		outgoing->cfg = lookup_config_next(outgoing->config_tree, outgoing->cfg);
	}

	if(!outgoing->aip) {
		if(outgoing->ai)
			freeaddrinfo(outgoing->ai);
		outgoing->ai = NULL;

		if(outgoing->nai)
			free_known_addresses(outgoing->nai);
		outgoing->nai = NULL;

		goto begin;
	}

	connection_t *c = new_connection();
	c->outgoing = outgoing;

	memcpy(&c->address, outgoing->aip->ai_addr, outgoing->aip->ai_addrlen);
	outgoing->aip = outgoing->aip->ai_next;

	c->hostname = sockaddr2hostname(&c->address);

	logger(mesh, MESHLINK_INFO, "Trying to connect to %s (%s)", outgoing->name, c->hostname);

	if(!mesh->proxytype) {
		c->socket = socket(c->address.sa.sa_family, SOCK_STREAM, IPPROTO_TCP);
		configure_tcp(c);
	} else if(mesh->proxytype == PROXY_EXEC) {
		do_outgoing_pipe(mesh, c, mesh->proxyhost);
	} else {
		proxyai = str2addrinfo(mesh->proxyhost, mesh->proxyport, SOCK_STREAM);
		if(!proxyai) {
			free_connection(c);
			goto begin;
		}
		logger(mesh, MESHLINK_INFO, "Using proxy at %s port %s", mesh->proxyhost, mesh->proxyport);
		c->socket = socket(proxyai->ai_family, SOCK_STREAM, IPPROTO_TCP);
		configure_tcp(c);
	}

	if(c->socket == -1) {
		logger(mesh, MESHLINK_ERROR, "Creating socket for %s failed: %s", c->hostname, sockstrerror(sockerrno));
		free_connection(c);
		goto begin;
	}

#ifdef FD_CLOEXEC
	fcntl(c->socket, F_SETFD, FD_CLOEXEC);
#endif

	if(mesh->proxytype != PROXY_EXEC) {
#if defined(SOL_IPV6) && defined(IPV6_V6ONLY)
		int option = 1;
		if(c->address.sa.sa_family == AF_INET6)
			setsockopt(c->socket, SOL_IPV6, IPV6_V6ONLY, (void *)&option, sizeof option);
#endif

		bind_to_address(mesh, c);
	}

	/* Connect */

	if(!mesh->proxytype) {
		result = connect(c->socket, &c->address.sa, SALEN(c->address.sa));
	} else if(mesh->proxytype == PROXY_EXEC) {
		result = 0;
	} else {
		result = connect(c->socket, proxyai->ai_addr, proxyai->ai_addrlen);
		freeaddrinfo(proxyai);
	}

	if(result == -1 && !sockinprogress(sockerrno)) {
		logger(mesh, MESHLINK_ERROR, "Could not connect to %s (%s): %s", outgoing->name, c->hostname, sockstrerror(sockerrno));
		free_connection(c);

		goto begin;
	}

	/* Now that there is a working socket, fill in the rest and register this connection. */

	c->status.connecting = true;
	c->name = xstrdup(outgoing->name);
	c->outcompression = mesh->self->connection->outcompression;
	c->last_ping_time = mesh->loop.now.tv_sec;

	connection_add(mesh, c);

	io_add(&mesh->loop, &c->io, handle_meta_io, c, c->socket, IO_READ|IO_WRITE);

	return true;
}

void setup_outgoing_connection(meshlink_handle_t *mesh, outgoing_t *outgoing) {
	bool blacklisted = false;
	timeout_del(&mesh->loop, &outgoing->ev);

	node_t *n = lookup_node(mesh, outgoing->name);

	if(n && n->connection) {
		logger(mesh, MESHLINK_INFO, "Already connected to %s", outgoing->name);

		n->connection->outgoing = outgoing;
		return;
	}

	exit_configuration(&outgoing->config_tree); // discard old configuration if present
	init_configuration(&outgoing->config_tree);
	read_host_config(mesh, outgoing->config_tree, outgoing->name);
	outgoing->cfg = lookup_config(outgoing->config_tree, "Address");

	get_config_bool(lookup_config(outgoing->config_tree, "blacklisted"), &blacklisted);
	if (blacklisted) return;

	if(!outgoing->cfg) {
		if(n)
			outgoing->aip = outgoing->nai = get_known_addresses(n);
		if(!outgoing->nai) {
			logger(mesh, MESHLINK_ERROR, "No address known for %s", outgoing->name);
			return;
		}
	}

	do_outgoing_connection(mesh, outgoing);
}

/*
  accept a new tcp connect and create a
  new connection
*/
bool handle_new_meta_connection(event_loop_t *loop, void *data, int flags) {
	meshlink_handle_t *mesh = loop->data;
	listen_socket_t *l = data;
	connection_t *c;
	sockaddr_t sa;
	int fd;
	socklen_t len = sizeof sa;

	fd = accept(l->tcp.fd, &sa.sa, &len);

	if(fd < 0) {
		if(errno == EINVAL) { // TODO: check if Windows agrees
			logger(mesh, MESHLINK_DEBUG, "Stopping event loop\n");
			event_loop_stop(loop);
			return false;
		}

		logger(mesh, MESHLINK_ERROR, "Accepting a new connection failed: %s", sockstrerror(sockerrno));
		return false;
	}

	sockaddrunmap(&sa);

	// Check if we get many connections from the same host

	static sockaddr_t prev_sa;
	static int tarpit = -1;

	if(tarpit >= 0) {
		closesocket(tarpit);
		tarpit = -1;
	}

	if(!sockaddrcmp_noport(&sa, &prev_sa)) {
		static int samehost_burst;
		static int samehost_burst_time;

		if(mesh->loop.now.tv_sec - samehost_burst_time > samehost_burst)
			samehost_burst = 0;
		else
			samehost_burst -= mesh->loop.now.tv_sec - samehost_burst_time;

		samehost_burst_time = mesh->loop.now.tv_sec;
		samehost_burst++;

		if(samehost_burst > max_connection_burst) {
			tarpit = fd;
			return false;
		}
	}

	memcpy(&prev_sa, &sa, sizeof sa);

	// Check if we get many connections from different hosts

	static int connection_burst;
	static int connection_burst_time;

	if(mesh->loop.now.tv_sec - connection_burst_time > connection_burst)
		connection_burst = 0;
	else
		connection_burst -= mesh->loop.now.tv_sec - connection_burst_time;

	connection_burst_time = mesh->loop.now.tv_sec;
	connection_burst++;

	if(connection_burst >= max_connection_burst) {
		connection_burst = max_connection_burst;
		tarpit = fd;
		return false;
	}

	// Accept the new connection

	c = new_connection();
	c->name = xstrdup("<unknown>");
	c->outcompression = mesh->self->connection->outcompression;

	c->address = sa;
	c->hostname = sockaddr2hostname(&sa);
	c->socket = fd;
	c->last_ping_time = mesh->loop.now.tv_sec;

	logger(mesh, MESHLINK_INFO, "Connection from %s", c->hostname);

	io_add(&mesh->loop, &c->io, handle_meta_io, c, c->socket, IO_READ);

	configure_tcp(c);

	connection_add(mesh, c);

	c->allow_request = ID;
	send_id(mesh, c);

	return true;
}

static void free_outgoing(outgoing_t *outgoing) {
	meshlink_handle_t *mesh = outgoing->mesh;

	timeout_del(&mesh->loop, &outgoing->ev);

	if(outgoing->ai)
		freeaddrinfo(outgoing->ai);

	if(outgoing->nai)
		free_known_addresses(outgoing->nai);

	if(outgoing->config_tree)
		exit_configuration(&outgoing->config_tree);

	if(outgoing->name)
		free(outgoing->name);

	free(outgoing);
}

void try_outgoing_connections(meshlink_handle_t *mesh) {
	/* If there is no outgoing list yet, create one. Otherwise, mark all outgoings as deleted. */

	if(!mesh->outgoings) {
		mesh->outgoings = list_alloc((list_action_t)free_outgoing);
	} else {
		for list_each(outgoing_t, outgoing, mesh->outgoings)
			outgoing->timeout = -1;
	}

	/* Make sure there is one outgoing_t in the list for each ConnectTo. */

	// TODO: Drop support for ConnectTo since AutoConnect is now always on?
	for(config_t *cfg = lookup_config(mesh->config, "ConnectTo"); cfg; cfg = lookup_config_next(mesh->config, cfg)) {
		char *name;
		get_config_string(cfg, &name);

		if(!check_id(name)) {
			logger(mesh, MESHLINK_ERROR,
				   "Invalid name for outgoing connection in %s line %d",
				   cfg->file, cfg->line);
			free(name);
			continue;
		}

		bool found = false;

		for list_each(outgoing_t, outgoing, mesh->outgoings) {
			if(!strcmp(outgoing->name, name)) {
				found = true;
				outgoing->timeout = 0;
				break;
			}
		}

		if(!found) {
			outgoing_t *outgoing = xzalloc(sizeof *outgoing);
			outgoing->mesh = mesh;
			outgoing->name = name;
			list_insert_tail(mesh->outgoings, outgoing);
			setup_outgoing_connection(mesh, outgoing);
		}
	}

	/* Terminate any connections whose outgoing_t is to be deleted. */

	for list_each(connection_t, c, mesh->connections) {
		if(c->outgoing && c->outgoing->timeout == -1) {
			c->outgoing = NULL;
			logger(mesh, MESHLINK_INFO, "No more outgoing connection to %s", c->name);
			terminate_connection(mesh, c, c->status.active);
		}
	}

	/* Delete outgoing_ts for which there is no ConnectTo. */

	for list_each(outgoing_t, outgoing, mesh->outgoings)
		if(outgoing->timeout == -1)
			list_delete_node(mesh->outgoings, node);
}<|MERGE_RESOLUTION|>--- conflicted
+++ resolved
@@ -46,21 +46,6 @@
 
 /* Setup sockets */
 
-<<<<<<< HEAD
-static bool set_non_blocking(meshlink_handle_t *mesh, int socket) {
-#ifdef _WIN32
-	unsigned long arg = 1;
-
-	if(ioctlsocket(socket, FIONBIO, &arg) != 0) {
-		logger(mesh, MESHLINK_ERROR, "ioctlsocket: %s", sockstrerror(sockerrno));
-		return false;
-	}
-#else
-	int flags = fcntl(c->socket, F_GETFL);
-
-	if(fcntl(ocket, F_SETFL, flags | O_NONBLOCK) < 0) {
-		logger(mesh, MESHLINK_ERROR, "fcntl: %s", strerror(errno));
-=======
 bool set_non_blocking_socket(int socket) {
 #ifdef _WIN32
 	unsigned long arg = 1;
@@ -81,16 +66,8 @@
 static bool set_non_blocking(meshlink_handle_t *mesh, int socket) {
 	if(!set_non_blocking_socket(socket)) {
 		logger(mesh, MESHLINK_ERROR, "set_non_blocking: %s", sockstrerror(sockerrno));
->>>>>>> f3bf15d8
-		return false;
-	}
-	return true;
-}
-
-static void configure_tcp(connection_t *c) {
-#ifdef O_NONBLOCK
-	set_non_blocking(c->mesh, c->socket);
-#endif
+		return false;
+	}
 	return true;
 }
 
