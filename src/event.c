/*
    event.c -- I/O, timeout and signal event handling
    Copyright (C) 2014 Guus Sliepen <guus@meshlink.io>

    This program is free software; you can redistribute it and/or modify
    it under the terms of the GNU General Public License as published by
    the Free Software Foundation; either version 2 of the License, or
    (at your option) any later version.

    This program is distributed in the hope that it will be useful,
    but WITHOUT ANY WARRANTY; without even the implied warranty of
    MERCHANTABILITY or FITNESS FOR A PARTICULAR PURPOSE.  See the
    GNU General Public License for more details.

    You should have received a copy of the GNU General Public License along
    with this program; if not, write to the Free Software Foundation, Inc.,
    51 Franklin Street, Fifth Floor, Boston, MA 02110-1301 USA.
*/

#include "compat/compat.h"

#include "system.h"

#include "dropin.h"
#include "event.h"
#include "net.h"
#include "splay_tree.h"
#include "utils.h"
#include "xalloc.h"
#include "logger.h"
#include "meshlink_queue.h"

static meshlink_queue_t outpacketqueue;
static pthread_mutex_t queue_mutex;
static void *pending_queue_data = NULL;
static unsigned char pending_queue_signum = 0;

static int io_compare(const io_t *a, const io_t *b) {
	return a->fd - b->fd;
}

static int timeout_compare(const timeout_t *a, const timeout_t *b) {
	struct timeval diff;
	timersub(&a->tv, &b->tv, &diff);
	if(diff.tv_sec < 0)
		return -1;
	if(diff.tv_sec > 0)
		return 1;
	if(diff.tv_usec < 0)
		return -1;
	if(diff.tv_usec > 0)
		return 1;
	if(a < b)
		return -1;
	if(a > b)
		return 1;
	return 0;
}

void io_add(event_loop_t *loop, io_t *io, io_cb_t cb, void *data, int fd, int flags) {
	if(io->cb)
		return;

	io->fd = fd;
	io->cb = cb;
	io->data = data;
	io->node.data = io;

	io_set(loop, io, flags);

	if(!splay_insert_node(&loop->ios, &io->node)) {
		logger(NULL, MESHLINK_ERROR, "Error: io_add splay_insert_node failed");
		abort();
	}
}

void io_set(event_loop_t *loop, io_t *io, int flags) {
	io->flags = flags;

	if(flags & IO_READ)
		FD_SET(io->fd, &loop->readfds);
	else
		FD_CLR(io->fd, &loop->readfds);

	if(flags & IO_WRITE)
		FD_SET(io->fd, &loop->writefds);
	else
		FD_CLR(io->fd, &loop->writefds);

	if(flags & (IO_READ|IO_WRITE)) {
		if(io->fd > loop->highestfd) {
			loop->highestfd = io->fd;
		}
	}
	else {
		// search highest file descriptor for select (may be skipped on windows)
		// zero initialized in meshlink_open and later set by pipe_init
		loop->highestfd = loop->signalio.fd;
		// lookup the ios tail, with all splay_tree entries sorted for the io->fd by io_compare
		if(loop->ios.tail) {
			io_t *last = loop->ios.tail->data;
			if(last->fd > loop->highestfd) {
				loop->highestfd = last->fd;
			}
		}
	}
}

void io_del(event_loop_t *loop, io_t *io) {
	if(!io->cb)
		return;

	loop->deletion = true;

	io_set(loop, io, 0);

	splay_unlink_node(&loop->ios, &io->node);
	io->cb = NULL;
}

void timeout_add(event_loop_t *loop, timeout_t *timeout, timeout_cb_t cb, void *data, struct timeval *tv) {
	if(!timeout->cb)
		timeout->tv = (struct timeval){0, 0};

	timeout->cb = cb;
	timeout->data = data;
	timeout->node.data = timeout;

	timeout_set(loop, timeout, tv);
}

void timeout_set(event_loop_t *loop, timeout_t *timeout, struct timeval *tv) {
	if(timerisset(&timeout->tv))
		splay_unlink_node(&loop->timeouts, &timeout->node);

	if(!loop->now.tv_sec)
		gettimeofday(&loop->now, NULL);

	timeradd(&loop->now, tv, &timeout->tv);

	if(!splay_insert_node(&loop->timeouts, &timeout->node)) {
		logger(NULL, MESHLINK_ERROR, "Error: timeout_set splay_insert_node failed");
		abort();
	}
}

void timeout_del(event_loop_t *loop, timeout_t *timeout) {
	if(!timeout->cb)
		return;

	loop->deletion = true;

	splay_unlink_node(&loop->timeouts, &timeout->node);
	timeout->cb = 0;
	timeout->tv = (struct timeval){0, 0};
}

static int signal_compare(const signal_t *a, const signal_t *b) {
	return (int)a->signum - (int)b->signum;
}

// called from event_loop_run to process queued data from the outpacketqueue
static bool signalio_handler(event_loop_t *loop, void *packet, int flags) {
    if(!pending_queue_data) {
        // read signaled event id removing the event
        if(meshlink_readpipe(loop->pipefd[0], &pending_queue_signum, 1) != 1)
            return false;

        MESHLINK_MUTEX_LOCK(&queue_mutex);

        pending_queue_data = meshlink_queue_pop(&outpacketqueue);

        MESHLINK_MUTEX_UNLOCK(&queue_mutex);

        if(!pending_queue_data) {
            logger(NULL, MESHLINK_DEBUG, "Warning: no packet queued to be sent");
            return false;
        }
    }

    // find signal event handler and call it
    signal_t *sig = splay_search(&loop->signals, &((signal_t){.signum = pending_queue_signum}));
    bool cbres = sig? sig->cb(loop, sig->data, packet): false;

    // on success clean the processed data, else keep it to retry later
    if(cbres) {
        free(pending_queue_data);
        pending_queue_data = NULL;
    }

    return cbres;
}

static void pipe_init(event_loop_t *loop) {
	if(!meshlink_pipe(loop->pipefd)) {
		// add the signalio_handler to the loop->readfds file descriptors but keep it out of the ios list
		loop->signalio.fd = loop->pipefd[0];
		loop->signalio.cb = signalio_handler;
		loop->signalio.data = NULL;
		loop->signalio.node.data = &loop->signalio;

		io_set(loop, &loop->signalio, IO_READ);
	}
	else
		logger(NULL, MESHLINK_ERROR, "Pipe init failed: %s", sockstrerror(sockerrno));
}

// called from external to push data to the outpacketqueue
bool signalio_queue(event_loop_t *loop, signal_t *sig, void *data) {
    MESHLINK_MUTEX_LOCK(&queue_mutex);

    // Queue it
    if(!meshlink_queue_push(&outpacketqueue, data)) {
        meshlink_errno = MESHLINK_ENOMEM;
        MESHLINK_MUTEX_UNLOCK(&queue_mutex);
        logger(NULL, MESHLINK_ERROR, "Error: signalio_queue failed to queue packet");
        return false;
    }

    // Notify event loop
    // this should block when the queue's event notification send buffer is full
    // which however would mean there are more messages in the queue than the SO_SNDBUF can hold
    uint8_t signum = sig->signum;
    if(meshlink_writepipe(loop->pipefd[1], &signum, 1) != 1) {
        MESHLINK_MUTEX_UNLOCK(&queue_mutex);
        logger(NULL, MESHLINK_ERROR, "Error: signalio_queue failed to trigger the queue event");
        // TODO: drop data from queue
        return false;
    }

    MESHLINK_MUTEX_UNLOCK(&queue_mutex);

    return true;
}

void signal_add(event_loop_t *loop, signal_t *sig, signal_cb_t cb, void *data, uint8_t signum) {
	if(sig->cb)
		return;

	sig->cb = cb;
	sig->data = data;
	sig->signum = signum;
	sig->node.data = sig;

	if(loop->pipefd[0] == -1)
		pipe_init(loop);

	if(!splay_insert_node(&loop->signals, &sig->node)) {
		logger(NULL, MESHLINK_ERROR, "Error: signal_add splay_insert_node failed");
		abort();
	}
}

void signal_del(event_loop_t *loop, signal_t *sig) {
	if(!sig->cb)
		return;

	loop->deletion = true;

	splay_unlink_node(&loop->signals, &sig->node);
	sig->cb = NULL;
}

void idle_set(event_loop_t *loop, idle_cb_t cb, void *data) {
	loop->idle_cb = cb;
	loop->idle_data = data;
}

bool event_loop_run(event_loop_t *loop, pthread_mutex_t *mutex) {
	fd_set readable;
	fd_set writable;

	while(loop->running) {
		gettimeofday(&loop->now, NULL);
		struct timeval diff, it, *tv = NULL;

		while(loop->timeouts.head) {
			timeout_t *timeout = loop->timeouts.head->data;
			timersub(&timeout->tv, &loop->now, &diff);

			if(diff.tv_sec < 0) {
				timeout->cb(loop, timeout->data);
				if(timercmp(&timeout->tv, &loop->now, <))
					timeout_del(loop, timeout);
			} else {
				tv = &diff;
				break;
			}
		}

		if(loop->idle_cb) {
			it = loop->idle_cb(loop, loop->idle_data);
			if(it.tv_sec >= 0 && (!tv || timercmp(&it, tv, <)))
				tv = &it;
		}

		memcpy(&readable, &loop->readfds, sizeof readable);
		memcpy(&writable, &loop->writefds, sizeof writable);

		// release mesh mutex during select
		MESHLINK_MUTEX_UNLOCK(mutex);

		// wait for a readable or writable socket to become available
		// when there's data pending from the outpacketqueue just peek the current socket status
		// note that there's only the meta connections registering to the writable sockets,
		// data queued to the outpacketqueue instead is signaled by the IO_READ pipefd[0] to try send it out
		int n = select(loop->highestfd + 1, &readable, &writable, NULL, pending_queue_data? &(struct timeval){0, 0}: tv);

		MESHLINK_MUTEX_LOCK(mutex);

		if(n < 0) {
			if(sockwouldblock(errno))
				continue;
			else
				return false;
		}

		if(!n) {
			// sleep 1 ms
			usleep(1000LL);
			continue;
		}

		// loop all io_add registered sockets
		// Normally, splay_each allows the current node to be deleted. However,
		// it can be that one io callback triggers the deletion of another io,
		// so we have to detect this and break the loop.
		loop->deletion = false;
		bool progress = false;
		for splay_each(io_t, io, &loop->ios) {
			if(io->cb && FD_ISSET(io->fd, &writable)) {
				// assume progress when the callback got handled to write new data
				progress |= io->cb(loop, io->data, IO_WRITE);
			}
			if(loop->deletion)
				break;
			if(io->cb && FD_ISSET(io->fd, &readable)) {
				io->cb(loop, io->data, IO_READ);
				// always assume progress when incoming packets are received
				// as there might be more in the queue
				progress = true;
			}
			if(loop->deletion)
				break;
		}

		if(!loop->deletion) {
			// trigger the signalio_handler last so incoming packets are processed first
			if(loop->signalio.cb && FD_ISSET(loop->signalio.fd, &readable)) {
<<<<<<< HEAD
				// since it handles our internal meshlink_pipe, assume progress only if handled
				// an internal send might fail with sockwouldblock to retry later
				progress |= loop->signalio.cb(loop, io->data, IO_READ);
=======
				loop->signalio.cb(loop, loop->signalio.data, IO_READ);
>>>>>>> 07611e20
			}
		}

		// when there's no progress, sleep 1ms to keep cpu processing time low
		if(!progress) {
			usleep(1000LL);
		}
	}

	return true;
}

void event_flush_output(event_loop_t *loop) {
	for splay_each(io_t, io, &loop->ios)
		if(FD_ISSET(io->fd, &loop->writefds))
			io->cb(loop, io->data, IO_WRITE);
}

void event_loop_start(event_loop_t *loop) {
	loop->running = true;
}

void event_loop_stop(event_loop_t *loop) {
	loop->running = false;
}

void event_loop_init(event_loop_t *loop) {
	loop->ios.compare = (splay_compare_t)io_compare;
	loop->timeouts.compare = (splay_compare_t)timeout_compare;
	loop->signals.compare = (splay_compare_t)signal_compare;
	loop->pipefd[0] = -1;
	loop->pipefd[1] = -1;
	gettimeofday(&loop->now, NULL);
}

void event_loop_exit(event_loop_t *loop) {
	for splay_each(io_t, io, &loop->ios)
		splay_unlink_node(&loop->ios, node);
	for splay_each(timeout_t, timeout, &loop->timeouts)
		splay_unlink_node(&loop->timeouts, node);
	for splay_each(signal_t, signal, &loop->signals)
		splay_unlink_node(&loop->signals, node);

    loop->signalio.flags = 0;
    FD_CLR(loop->signalio.fd, &loop->readfds);
    loop->highestfd = 0;

    exit_meshlink_queue(&outpacketqueue, free);
    if(pending_queue_data) {
        free(pending_queue_data);
        pending_queue_data = NULL;
    }
}<|MERGE_RESOLUTION|>--- conflicted
+++ resolved
@@ -347,13 +347,9 @@
 		if(!loop->deletion) {
 			// trigger the signalio_handler last so incoming packets are processed first
 			if(loop->signalio.cb && FD_ISSET(loop->signalio.fd, &readable)) {
-<<<<<<< HEAD
 				// since it handles our internal meshlink_pipe, assume progress only if handled
 				// an internal send might fail with sockwouldblock to retry later
-				progress |= loop->signalio.cb(loop, io->data, IO_READ);
-=======
-				loop->signalio.cb(loop, loop->signalio.data, IO_READ);
->>>>>>> 07611e20
+				progress |= loop->signalio.cb(loop, loop->signalio.data, IO_READ);
 			}
 		}
 
