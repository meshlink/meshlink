--- conflicted
+++ resolved
@@ -25,10 +25,7 @@
 
 extern bool decrement_ttl;
 
-<<<<<<< HEAD
-=======
 // @return the sockerrno, 0 on success, -1 on other errors
->>>>>>> 972b8772
 extern int route(struct meshlink_handle *mesh, struct node_t *, struct vpn_packet_t *);
 
 #endif /* __MESHLINK_ROUTE_H__ */