--- conflicted
+++ resolved
@@ -791,25 +791,15 @@
 	// IPv4 example.org
 
 	if(getlocaladdrname("93.184.216.34", host, sizeof host)) {
-<<<<<<< HEAD
-		snprintf(entry, sizeof entry, "%s %s", host, mesh->myport);
+		snprintf(entry, sizeof entry, "%s", host);
 		append_config_file(mesh, mesh->name, "AddressHint", entry);
-=======
+	}
+
+	// IPv6 example.org
+
+	if(getlocaladdrname("2606:2800:220:1:248:1893:25c8:1946", host, sizeof host)) {
 		snprintf(entry, sizeof entry, "%s", host);
-		append_config_file(mesh, mesh->name, "Address", entry);
->>>>>>> 17c822f8
-	}
-
-	// IPv6 example.org
-
-	if(getlocaladdrname("2606:2800:220:1:248:1893:25c8:1946", host, sizeof host)) {
-<<<<<<< HEAD
-		snprintf(entry, sizeof entry, "%s %s", host, mesh->myport);
 		append_config_file(mesh, mesh->name, "AddressHint", entry);
-=======
-		snprintf(entry, sizeof entry, "%s", host);
-		append_config_file(mesh, mesh->name, "Address", entry);
->>>>>>> 17c822f8
 	}
 }
 
