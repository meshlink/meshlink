/*
    meshlink.c -- Implementation of the MeshLink API.
    Copyright (C) 2014 Guus Sliepen <guus@meshlink.io>

    This program is free software; you can redistribute it and/or modify
    it under the terms of the GNU General Public License as published by
    the Free Software Foundation; either version 2 of the License, or
    (at your option) any later version.

    This program is distributed in the hope that it will be useful,
    but WITHOUT ANY WARRANTY; without even the implied warranty of
    MERCHANTABILITY or FITNESS FOR A PARTICULAR PURPOSE.  See the
    GNU General Public License for more details.

    You should have received a copy of the GNU General Public License along
    with this program; if not, write to the Free Software Foundation, Inc.,
    51 Franklin Street, Fifth Floor, Boston, MA 02110-1301 USA.
*/
#define VAR_SERVER 1    /* Should be in meshlink.conf */
#define VAR_HOST 2      /* Can be in host config file */
#define VAR_MULTIPLE 4  /* Multiple statements allowed */
#define VAR_OBSOLETE 8  /* Should not be used anymore */
#define VAR_SAFE 16     /* Variable is safe when accepting invitations */
#define MAX_ADDRESS_LENGTH 45 /* Max length of an (IPv6) address */
#define MAX_PORT_LENGTH 5 /* 0-65535 */
typedef struct {
    const char *name;
    int type;
} var_t;

#include "system.h"
#include <pthread.h>

#include "crypto.h"
#include "ecdsagen.h"
#include "logger.h"
#include "meshlink_internal.h"
#include "netutl.h"
#include "node.h"
#include "protocol.h"
#include "route.h"
#include "sockaddr.h"
#include "utils.h"
#include "xalloc.h"
#include "ed25519/sha512.h"
#include "discovery.h"

#ifndef MSG_NOSIGNAL
#define MSG_NOSIGNAL 0
#endif

#if defined(__APPLE__) || defined(_WIN32)
// iOS does not support __thread
// Windows doesn't support to use __declspec(thread) variables with dynamic linkage
meshlink_errno_t meshlink_errno;
#else
__thread meshlink_errno_t meshlink_errno;
#endif

meshlink_log_cb_t global_log_cb;
meshlink_log_level_t global_log_level;

//TODO: this can go away completely
const var_t variables[] = {
    /* Server configuration */
    {"AddressFamily", VAR_SERVER},
    {"AutoConnect", VAR_SERVER | VAR_SAFE},
    {"BindToAddress", VAR_SERVER | VAR_MULTIPLE},
    {"BindToInterface", VAR_SERVER},
    {"Broadcast", VAR_SERVER | VAR_SAFE},
    {"ConnectTo", VAR_SERVER | VAR_MULTIPLE | VAR_SAFE},
    {"DecrementTTL", VAR_SERVER},
    {"Device", VAR_SERVER},
    {"DeviceType", VAR_SERVER},
    {"DirectOnly", VAR_SERVER},
    {"ECDSAPrivateKeyFile", VAR_SERVER},
    {"ExperimentalProtocol", VAR_SERVER},
    {"Forwarding", VAR_SERVER},
    {"GraphDumpFile", VAR_SERVER | VAR_OBSOLETE},
    {"Hostnames", VAR_SERVER},
    {"IffOneQueue", VAR_SERVER},
    {"Interface", VAR_SERVER},
    {"KeyExpire", VAR_SERVER},
    {"ListenAddress", VAR_SERVER | VAR_MULTIPLE},
    {"LocalDiscovery", VAR_SERVER},
    {"MACExpire", VAR_SERVER},
    {"MaxConnectionBurst", VAR_SERVER},
    {"MaxOutputBufferSize", VAR_SERVER},
    {"MaxTimeout", VAR_SERVER},
    {"Mode", VAR_SERVER | VAR_SAFE},
    {"Name", VAR_SERVER},
    {"PingInterval", VAR_SERVER},
    {"PingTimeout", VAR_SERVER},
    {"PriorityInheritance", VAR_SERVER},
    {"PrivateKey", VAR_SERVER | VAR_OBSOLETE},
    {"PrivateKeyFile", VAR_SERVER},
    {"ProcessPriority", VAR_SERVER},
    {"Proxy", VAR_SERVER},
    {"ReplayWindow", VAR_SERVER},
    {"ScriptsExtension", VAR_SERVER},
    {"ScriptsInterpreter", VAR_SERVER},
    {"StrictSubnets", VAR_SERVER},
    {"TunnelServer", VAR_SERVER},
    {"VDEGroup", VAR_SERVER},
    {"VDEPort", VAR_SERVER},
    /* Host configuration */
    {"Address", VAR_HOST | VAR_MULTIPLE},
    {"CanonicalAddress", VAR_HOST | VAR_MULTIPLE},
    {"Cipher", VAR_SERVER | VAR_HOST},
    {"ClampMSS", VAR_SERVER | VAR_HOST},
    {"Compression", VAR_SERVER | VAR_HOST},
    {"Digest", VAR_SERVER | VAR_HOST},
    {"ECDSAPublicKey", VAR_HOST},
    {"ECDSAPublicKeyFile", VAR_SERVER | VAR_HOST},
    {"IndirectData", VAR_SERVER | VAR_HOST},
    {"MACLength", VAR_SERVER | VAR_HOST},
    {"PMTU", VAR_SERVER | VAR_HOST},
    {"PMTUDiscovery", VAR_SERVER | VAR_HOST},
    {"Port", VAR_HOST},
    {"PublicKey", VAR_HOST | VAR_OBSOLETE},
    {"PublicKeyFile", VAR_SERVER | VAR_HOST | VAR_OBSOLETE},
    {"Subnet", VAR_HOST | VAR_MULTIPLE | VAR_SAFE},
    {"TCPOnly", VAR_SERVER | VAR_HOST},
    {"Weight", VAR_HOST | VAR_SAFE},
    {NULL, 0}
};

static bool fcopy(FILE *out, const char *filename) {
    FILE *in = fopen(filename, "rb");
    if(!in) {
        logger(NULL, MESHLINK_ERROR, "Could not open %s: %s\n", filename, strerror(errno));
        return false;
    }

    char buf[1024];
    size_t len;
    while((len = fread(buf, 1, sizeof buf, in)))
        fwrite(buf, len, 1, out);
    fclose(in);
    return true;
}

static int rstrip(char *value) {
    int len = strlen(value);
    while(len && strchr("\t\r\n ", value[len - 1]))
        value[--len] = 0;
    return len;
}

static void scan_for_hostname(const char *filename, char **hostname, char **port) {
    char line[4096];
    if(!filename || (*hostname && *port))
        return;

    FILE *f = fopen(filename, "rb");
    if(!f)
        return;

    while(fgets(line, sizeof line, f)) {
        if(!rstrip(line))
            continue;
        char *p = line, *q;
        p += strcspn(p, "\t =");
        if(!*p)
            continue;
        q = p + strspn(p, "\t ");
        if(*q == '=')
            q += 1 + strspn(q + 1, "\t ");
        *p = 0;
        p = q + strcspn(q, "\t ");
        if(*p)
            *p++ = 0;
        p += strspn(p, "\t ");
        p[strcspn(p, "\t ")] = 0;

        if(!*port && !strcasecmp(line, "Port")) {
            *port = xstrdup(q);
        } else if(!*hostname && !strcasecmp(line, "Address")) {
            *hostname = xstrdup(q);
            if(*p) {
                free(*port);
                *port = xstrdup(p);
            }
        }

        if(*hostname && *port)
            break;
    }

    fclose(f);
}

static bool is_valid_hostname(const char *hostname) {
    for(const char *p = hostname; *p; p++) {
        if(!(isalnum(*p) || *p == '-' || *p == '.' || *p == ':'))
            return false;
    }

    return true;
}

char *meshlink_get_external_address(meshlink_handle_t *mesh) {
    char *hostname = NULL;

    logger(mesh, MESHLINK_DEBUG, "Trying to discover externally visible hostname...\n");
    struct addrinfo *ai = str2addrinfo("meshlink.io", "80", SOCK_STREAM);
    struct addrinfo *aip = ai;
    static const char request[] = "GET http://www.meshlink.io/host.cgi HTTP/1.0\r\n\r\n";
    char line[256];

    while(aip) {
        int s = socket(aip->ai_family, aip->ai_socktype, aip->ai_protocol);
        if(s >= 0) {
            if(connect(s, aip->ai_addr, aip->ai_addrlen)) {
                closesocket(s);
                s = -1;
            }
        }
        if(s >= 0) {
            send(s, request, sizeof request - 1, 0);
            int len = recv(s, line, sizeof line - 1, MSG_WAITALL);
            if(len > 0) {
                line[len] = 0;
                if(line[len - 1] == '\n')
                    line[--len] = 0;
                char *p = strrchr(line, '\n');
                if(p && p[1])
                    hostname = xstrdup(p + 1);
            }
            closesocket(s);
            if(hostname)
                break;
        }
        aip = aip->ai_next;
        continue;
    }

    if(ai)
        freeaddrinfo(ai);

    // Check that the hostname is reasonable
    if(hostname && !is_valid_hostname(hostname)) {
        free(hostname);
        hostname = NULL;
    }

    if(!hostname)
        meshlink_errno = MESHLINK_ERESOLV;

    return hostname;
}

static char *get_my_hostname(meshlink_handle_t* mesh) {
    char *hostname = NULL;
    char *port = NULL;
    char *hostport = NULL;
    char *name = mesh->self->name;
    char filename[PATH_MAX] = "";
    FILE *f;

    // Use first Address statement in own host config file
    snprintf(filename, sizeof filename, "%s" SLASH "hosts" SLASH "%s", mesh->confbase, name);
    scan_for_hostname(filename, &hostname, &port);

    if(hostname)
        goto done;

    hostname = meshlink_get_external_address(mesh);
    if(!hostname)
        return NULL;

    f = fopen(filename, "ab");
    if(f) {
        fprintf(f, "\nAddress = %s\n", hostname);
        fclose(f);
    } else {
        logger(mesh, MESHLINK_DEBUG, "Could not append Address to %s: %s\n", filename, strerror(errno));
    }

done:
    if(port) {
        if(strchr(hostname, ':'))
            xasprintf(&hostport, "[%s]:%s", hostname, port);
        else
            xasprintf(&hostport, "%s:%s", hostname, port);
    } else {
        if(strchr(hostname, ':'))
            xasprintf(&hostport, "[%s]", hostname);
        else
            hostport = xstrdup(hostname);
    }

    free(hostname);
    free(port);
    return hostport;
}

static char *get_line(const char **data) {
    if(!data || !*data)
        return NULL;

    if(!**data) {
        *data = NULL;
        return NULL;
    }

    static char line[1024];
    const char *end = strchr(*data, '\n');
    size_t len = end ? end - *data : strlen(*data);
    if(len >= sizeof line) {
        logger(NULL, MESHLINK_ERROR, "Maximum line length exceeded!\n");
        return NULL;
    }
    if(len && !isprint(**data)) {
        logger(NULL, MESHLINK_ERROR, "Error: get_line len && !isprint(**data)");
        abort();
    }

    memcpy(line, *data, len);
    line[len] = 0;

    if(end)
        *data = end + 1;
    else
        *data = NULL;

    return line;
}

static char *get_value(const char *data, const char *var) {
    char *line = get_line(&data);
    if(!line)
        return NULL;

    char *sep = line + strcspn(line, " \t=");
    char *val = sep + strspn(sep, " \t");
    if(*val == '=')
        val += 1 + strspn(val + 1, " \t");
    *sep = 0;
    if(strcasecmp(line, var))
        return NULL;
    return val;
}

static bool try_bind(meshlink_handle_t *mesh, int port) {
    struct addrinfo *ai = NULL;
    struct addrinfo hint = {
        .ai_flags = AI_PASSIVE,
        .ai_family = AF_UNSPEC,
        .ai_socktype = SOCK_STREAM,
        .ai_protocol = IPPROTO_TCP,
    };

    char portstr[16];
    snprintf(portstr, sizeof portstr, "%d", port);

    if(getaddrinfo(NULL, portstr, &hint, &ai) || !ai) {
        logger(mesh, MESHLINK_DEBUG, "Failed to bind port: could not parse address info.\n");
        return false;
    }

    struct addrinfo *ai_first = ai;

    while(ai) {
        int fd = socket(ai->ai_family, SOCK_STREAM, IPPROTO_TCP);
        if(!fd) {
            logger(mesh, MESHLINK_DEBUG, "Failed to bind port: could not initialize socket.\n");
            freeaddrinfo(ai_first);
            return false;
        }
        if(bind(fd, ai->ai_addr, ai->ai_addrlen)) {
            logger(mesh, MESHLINK_DEBUG, "Failed to bind port: failed to bind socket, %s\n", sockstrerror(sockerrno));
            closesocket(fd);
            freeaddrinfo(ai_first);
            return false;
        }
        closesocket(fd);
        ai = ai->ai_next;
    }

    freeaddrinfo(ai_first);
    return true;
}

static int check_port(meshlink_handle_t *mesh) {
    for(int i = 0; i < 1000; i++) {
        int port = 0x1000 + (rand() & 0x7fff);
        if(try_bind(mesh, port)) {
            char filename[PATH_MAX];
            snprintf(filename, sizeof filename, "%s" SLASH "hosts" SLASH "%s", mesh->confbase, mesh->name);
            FILE *f = fopen(filename, "ab");
            if(!f) {
                logger(mesh, MESHLINK_DEBUG, "Please change MeshLink's Port manually.\n");
                return 0;
            }

            fprintf(f, "Port = %d\n", port);
            fclose(f);
            return port;
        }
    }

    logger(mesh, MESHLINK_DEBUG, "Please change MeshLink's Port manually.\n");
    return 0;
}

static bool finalize_join(meshlink_handle_t *mesh) {
    char *name = xstrdup(get_value(mesh->data, "Name"));
    if(!name) {
        logger(mesh, MESHLINK_DEBUG, "No Name found in invitation!\n");
        return false;
    }

    if(!check_id(name)) {
        logger(mesh, MESHLINK_DEBUG, "Invalid Name found in invitation: %s!\n", name);
        return false;
    }

    char filename[PATH_MAX];
    snprintf(filename, sizeof filename, "%s" SLASH "meshlink.conf", mesh->confbase);

    FILE *f = fopen(filename, "wb");
    if(!f) {
        logger(mesh, MESHLINK_DEBUG, "Could not create file %s: %s\n", filename, strerror(errno));
        return false;
    }

    fprintf(f, "Name = %s\n", name);

    snprintf(filename, sizeof filename, "%s" SLASH "hosts" SLASH "%s", mesh->confbase, name);
    FILE *fh = fopen(filename, "wb");
    if(!fh) {
        logger(mesh, MESHLINK_DEBUG, "Could not create file %s: %s\n", filename, strerror(errno));
        fclose(f);
        return false;
    }

    // Filter first chunk on approved keywords, split between meshlink.conf and hosts/Name
    // Other chunks go unfiltered to their respective host config files
    const char *p = mesh->data;
    char *l, *value;

    while((l = get_line(&p))) {
        // Ignore comments
        if(*l == '#')
            continue;

        // Split line into variable and value
        int len = strcspn(l, "\t =");
        value = l + len;
        value += strspn(value, "\t ");
        if(*value == '=') {
            value++;
            value += strspn(value, "\t ");
        }
        l[len] = 0;

        // Is it a Name?
        if(!strcasecmp(l, "Name"))
            if(strcmp(value, name))
                break;
            else
                continue;
        else if(!strcasecmp(l, "NetName"))
            continue;

        // Check the list of known variables //TODO: most variables will not be available in meshlink, only name and key will be absolutely necessary
        bool found = false;
        int i;
        for(i = 0; variables[i].name; i++) {
            if(strcasecmp(l, variables[i].name))
                continue;
            found = true;
            break;
        }

        // Ignore unknown and unsafe variables
        if(!found) {
            logger(mesh, MESHLINK_DEBUG, "Ignoring unknown variable '%s' in invitation.\n", l);
            continue;
        } else if(!(variables[i].type & VAR_SAFE)) {
            logger(mesh, MESHLINK_DEBUG, "Ignoring unsafe variable '%s' in invitation.\n", l);
            continue;
        }

        // Copy the safe variable to the right config file
        fprintf(variables[i].type & VAR_HOST ? fh : f, "%s = %s\n", l, value);
    }

    fclose(f);

    while(l && !strcasecmp(l, "Name")) {
        if(!check_id(value)) {
            logger(mesh, MESHLINK_DEBUG, "Invalid Name found in invitation.\n");
            return false;
        }

        if(!strcmp(value, name)) {
            logger(mesh, MESHLINK_DEBUG, "Secondary chunk would overwrite our own host config file.\n");
            return false;
        }

        snprintf(filename, sizeof filename, "%s" SLASH "hosts" SLASH "%s", mesh->confbase, value);
        f = fopen(filename, "wb");

        if(!f) {
            logger(mesh, MESHLINK_DEBUG, "Could not create file %s: %s\n", filename, strerror(errno));
            return false;
        }

        while((l = get_line(&p))) {
            if(!strcmp(l, "#---------------------------------------------------------------#"))
                continue;
            int len = strcspn(l, "\t =");
            if(len == 4 && !strncasecmp(l, "Name", 4)) {
                value = l + len;
                value += strspn(value, "\t ");
                if(*value == '=') {
                    value++;
                    value += strspn(value, "\t ");
                }
                l[len] = 0;
                break;
            }

            fputs(l, f);
            fputc('\n', f);
        }

        fclose(f);
    }

    char *b64key = ecdsa_get_base64_public_key(mesh->self->connection->ecdsa);
    if(!b64key) {
        fclose(fh);
        return false;
        }

    fprintf(fh, "ECDSAPublicKey = %s\n", b64key);
    fprintf(fh, "Port = %s\n", mesh->myport);

    fclose(fh);

    sptps_send_record(&(mesh->sptps), 1, b64key, strlen(b64key));
    free(b64key);

    free(mesh->self->name);
    free(mesh->self->connection->name);
    mesh->self->name = xstrdup(name);
    mesh->self->connection->name = name;

    logger(mesh, MESHLINK_DEBUG, "Configuration stored in: %s\n", mesh->confbase);

    load_all_nodes(mesh);

    return true;
}

<<<<<<< HEAD
=======
// @return the sockerrno, 0 on success, -1 on other errors
>>>>>>> 972b8772
static int invitation_send(void *handle, uint8_t type, const void *data, size_t len) {
    meshlink_handle_t* mesh = handle;
    while(len) {
        int result = send(mesh->sock, data, len, 0);
<<<<<<< HEAD
        if(result == -1 && errno == EINTR)
            continue;
        else if(result <= 0)
            return -1;
=======
        if(result < 0) {
            int err = sockerrno;
            if(err == EINTR)
                continue;
            return err? err: -1;
        }
>>>>>>> 972b8772
        data += result;
        len -= result;
    }
    return 0;
}

static bool invitation_receive(void *handle, uint8_t type, const void *msg, uint16_t len) {
    meshlink_handle_t* mesh = handle;
    switch(type) {
        case SPTPS_HANDSHAKE:
            return !sptps_send_record(&(mesh->sptps), 0, mesh->cookie, sizeof mesh->cookie);

        case 0:
            mesh->data = xrealloc(mesh->data, mesh->thedatalen + len + 1);
            memcpy(mesh->data + mesh->thedatalen, msg, len);
            mesh->thedatalen += len;
            mesh->data[mesh->thedatalen] = 0;
            break;

        case 1:
            mesh->thedatalen = 0;
            return finalize_join(mesh);

        case 2:
            logger(mesh, MESHLINK_DEBUG, "Invitation succesfully accepted.\n");
            shutdown(mesh->sock, SHUT_RDWR);
            mesh->success = true;
            break;

        default:
            return false;
    }

    return true;
}

static bool recvline(meshlink_handle_t* mesh, size_t len) {
    char *newline = NULL;

    if(!mesh->sock) {
        logger(mesh, MESHLINK_ERROR, "Error: recvline !mesh->sock");
        abort();
    }

    while(!(newline = memchr(mesh->buffer, '\n', mesh->blen))) {
        int result = recv(mesh->sock, mesh->buffer + mesh->blen, sizeof mesh->buffer - mesh->blen, 0);
        if(result == -1 && errno == EINTR)
            continue;
        else if(result <= 0)
            return false;
        mesh->blen += result;
    }

    if(newline - mesh->buffer >= len)
        return false;

    len = newline - mesh->buffer;

    memcpy(mesh->line, mesh->buffer, len);
    mesh->line[len] = 0;
    memmove(mesh->buffer, newline + 1, mesh->blen - len - 1);
    mesh->blen -= len + 1;

    return true;
}
static bool sendline(int fd, char *format, ...) {
    static char buffer[4096];
    char *p = buffer;
    int blen = 0;
    va_list ap;

    va_start(ap, format);
    blen = vsnprintf(buffer, sizeof buffer, format, ap);
    va_end(ap);

    if(blen < 1 || blen >= sizeof buffer)
        return false;

    buffer[blen] = '\n';
    blen++;

    while(blen) {
        int result = send(fd, p, blen, MSG_NOSIGNAL);
        if(result == -1 && errno == EINTR)
            continue;
        else if(result <= 0)
            return false;
        p += result;
        blen -= result;
    }

    return true;
}

static const char *errstr[] = {
    [MESHLINK_OK] = "No error",
    [MESHLINK_EINVAL] = "Invalid argument",
    [MESHLINK_ENOMEM] = "Out of memory",
    [MESHLINK_ENOENT] = "No such node",
    [MESHLINK_EEXIST] = "Node already exists",
    [MESHLINK_EINTERNAL] = "Internal error",
    [MESHLINK_ERESOLV] = "Could not resolve hostname",
    [MESHLINK_ESTORAGE] = "Storage error",
    [MESHLINK_ENETWORK] = "Network error",
    [MESHLINK_EPEER] = "Error communicating with peer",
};

const char *meshlink_strerror(meshlink_errno_t err) {
    if(err < 0 || err >= sizeof errstr / sizeof *errstr)
        return "Invalid error code";
    return errstr[err];
}

void meshlink_free(void *ptr) {
    free(ptr);
}

static bool ecdsa_keygen(meshlink_handle_t *mesh) {
    ecdsa_t *key;
    FILE *f;
    char pubname[PATH_MAX], privname[PATH_MAX];

    logger(mesh, MESHLINK_DEBUG, "Generating ECDSA keypair:\n");

    if(!(key = ecdsa_generate())) {
        logger(mesh, MESHLINK_DEBUG, "Error during key generation!\n");
        meshlink_errno = MESHLINK_EINTERNAL;
        return false;
    } else
        logger(mesh, MESHLINK_DEBUG, "Done.\n");

    snprintf(privname, sizeof privname, "%s" SLASH "ecdsa_key.priv", mesh->confbase);
    f = fopen(privname, "wb");

    if(!f) {
        meshlink_errno = MESHLINK_ESTORAGE;
        return false;
    }

#ifdef HAVE_FCHMOD
    fchmod(fileno(f), 0600);
#endif

    if(!ecdsa_write_pem_private_key(key, f)) {
        logger(mesh, MESHLINK_DEBUG, "Error writing private key!\n");
        ecdsa_free(key);
        fclose(f);
        meshlink_errno = MESHLINK_EINTERNAL;
        return false;
    }

    fclose(f);

    snprintf(pubname, sizeof pubname, "%s" SLASH "hosts" SLASH "%s", mesh->confbase, mesh->name);
    f = fopen(pubname, "ab");

    if(!f) {
        meshlink_errno = MESHLINK_ESTORAGE;
        return false;
    }

    char *pubkey = ecdsa_get_base64_public_key(key);
    fprintf(f, "ECDSAPublicKey = %s\n", pubkey);
    free(pubkey);

    fclose(f);
    ecdsa_free(key);

    return true;
}

static struct timeval idle(event_loop_t *loop, void *data) {
    meshlink_handle_t *mesh = data;
    struct timeval t, tmin = {3600, 0};
    for splay_each(node_t, n, mesh->nodes) {
        if(!n->utcp)
            continue;
        t = utcp_timeout(n->utcp);
        if(timercmp(&t, &tmin, <))
            tmin = t;
    }
    return tmin;
}

// Find out what local address a socket would use if we connect to the given address.
// We do this using connect() on a UDP socket, so the kernel has to resolve the address
// of both endpoints, but this will actually not send any UDP packet.
static bool getlocaladdrname(char *destaddr, char *host, socklen_t hostlen) {
    struct addrinfo *rai = NULL;
    const struct addrinfo hint = {
        .ai_family = AF_UNSPEC,
        .ai_socktype = SOCK_DGRAM,
        .ai_protocol = IPPROTO_UDP,
    };

    if(getaddrinfo(destaddr, "80", &hint, &rai) || !rai)
        return false;

    int sock = socket(rai->ai_family, rai->ai_socktype, rai->ai_protocol);
    if(sock == -1) {
        freeaddrinfo(rai);
        return false;
    }

    if(connect(sock, rai->ai_addr, rai->ai_addrlen) && !sockwouldblock(errno)) {
        freeaddrinfo(rai);
        return false;
    }

    freeaddrinfo(rai);

    struct sockaddr_storage sn;
    socklen_t sl = sizeof sn;

    if(getsockname(sock, (struct sockaddr *)&sn, &sl))
        return false;

    if(getnameinfo((struct sockaddr *)&sn, sl, host, hostlen, NULL, 0, NI_NUMERICHOST | NI_NUMERICSERV))
        return false;

    return true;
}

// Get our local address(es) by simulating connecting to an Internet host.
static void add_local_addresses(meshlink_handle_t *mesh) {
    char host[NI_MAXHOST];
    char entry[MAX_STRING_SIZE];

    // IPv4 example.org

    if(getlocaladdrname("93.184.216.34", host, sizeof host)) {
        snprintf(entry, sizeof entry, "%s", host);
        append_config_file(mesh, mesh->name, "Address", entry);
    }

    // IPv6 example.org

    if(getlocaladdrname("2606:2800:220:1:248:1893:25c8:1946", host, sizeof host)) {
        snprintf(entry, sizeof entry, "%s", host);
        append_config_file(mesh, mesh->name, "Address", entry);
    }
}

static bool meshlink_setup(meshlink_handle_t *mesh) {

    MESHLINK_MUTEX_LOCK(&mesh->mesh_mutex);

    if(mkdir(mesh->confbase, 0777) && errno != EEXIST) {
        logger(mesh, MESHLINK_DEBUG, "Could not create directory %s: %s\n", mesh->confbase, strerror(errno));
        meshlink_errno = MESHLINK_ESTORAGE;
        MESHLINK_MUTEX_UNLOCK(&mesh->mesh_mutex);
        return false;
    }

    char filename[PATH_MAX];
    snprintf(filename, sizeof filename, "%s" SLASH "hosts", mesh->confbase);

    if(mkdir(filename, 0777) && errno != EEXIST) {
        logger(mesh, MESHLINK_DEBUG, "Could not create directory %s: %s\n", filename, strerror(errno));
        meshlink_errno = MESHLINK_ESTORAGE;
        MESHLINK_MUTEX_UNLOCK(&mesh->mesh_mutex);
        return false;
    }

    snprintf(filename, sizeof filename, "%s" SLASH "meshlink.conf", mesh->confbase);

    if(!access(filename, F_OK)) {
        logger(mesh, MESHLINK_DEBUG, "Configuration file %s already exists!\n", filename);
        meshlink_errno = MESHLINK_EEXIST;
        MESHLINK_MUTEX_UNLOCK(&mesh->mesh_mutex);
        return false;
    }

    FILE *f = fopen(filename, "wb");
    if(!f) {
        logger(mesh, MESHLINK_DEBUG, "Could not create file %s: %s\n", filename, strerror(errno));
        meshlink_errno = MESHLINK_ESTORAGE;
        MESHLINK_MUTEX_UNLOCK(&mesh->mesh_mutex);
        return false;
    }

    fprintf(f, "Name = %s\n", mesh->name);
    fclose(f);

    if(!ecdsa_keygen(mesh)) {
        meshlink_errno = MESHLINK_EINTERNAL;
        MESHLINK_MUTEX_UNLOCK(&mesh->mesh_mutex);
        return false;
    }

    check_port(mesh);

    MESHLINK_MUTEX_UNLOCK(&mesh->mesh_mutex);

    return true;
}

meshlink_handle_t *meshlink_open(const char *confbase, const char *name, const char* appname, dev_class_t devclass) {
    // Validate arguments provided by the application

    logger(NULL, MESHLINK_DEBUG, "meshlink_open called\n");

    if(!confbase || !*confbase) {
        logger(NULL, MESHLINK_ERROR, "No confbase given!\n");
        meshlink_errno = MESHLINK_EINVAL;
        return NULL;
    }

    if(!appname || !*appname) {
        logger(NULL, MESHLINK_ERROR, "No appname given!\n");
        meshlink_errno = MESHLINK_EINVAL;
        return NULL;
    }

    if(name && !check_id(name)) {
        logger(NULL, MESHLINK_ERROR, "Invalid name given!\n");
        meshlink_errno = MESHLINK_EINVAL;
        return NULL;
    }

    if(devclass < 0 || devclass > _DEV_CLASS_MAX) {
        logger(NULL, MESHLINK_ERROR, "Invalid devclass given!\n");
        meshlink_errno = MESHLINK_EINVAL;
        return NULL;
    }

    meshlink_handle_t *mesh = xzalloc(sizeof(meshlink_handle_t));
    mesh->confbase = xstrdup(confbase);
    mesh->appname = xstrdup(appname);
    mesh->devclass = devclass;
    if(name)
        mesh->name = xstrdup(name);

    // initialize mutex
    pthread_mutexattr_t attr;
    pthread_mutexattr_init(&attr);
    pthread_mutexattr_settype(&attr, PTHREAD_MUTEX_RECURSIVE);
    pthread_mutex_init(&(mesh->mesh_mutex), &attr);

    MESHLINK_MUTEX_LOCK(&mesh->mesh_mutex);

    mesh->threadstarted = false;
    event_loop_init(&mesh->loop);
    mesh->loop.data = mesh;

    // Check whether meshlink.conf already exists

    char filename[PATH_MAX];
    snprintf(filename, sizeof filename, "%s" SLASH "meshlink.conf", confbase);

    if(access(filename, R_OK)) {
        if(errno == ENOENT) {
            // If not, create it, but only if someone gave us a name
            if(!name) {
                logger(NULL, MESHLINK_ERROR, "Configuration file %s does not exist", filename);
                meshlink_close(mesh);
                meshlink_errno = MESHLINK_ENOENT;
                return NULL;
            }

            if(!meshlink_setup(mesh)) {
                // meshlink_errno is set by meshlink_setup()
                meshlink_close(mesh);
                return NULL;
            }
        } else {
            logger(NULL, MESHLINK_ERROR, "Cannot not read from %s: %s\n", filename, strerror(errno));
            meshlink_close(mesh);
            meshlink_errno = MESHLINK_ESTORAGE;
            return NULL;
        }
    }

    // Read the configuration

    init_configuration(&mesh->config);

    if(!read_server_config(mesh)) {
        meshlink_close(mesh);
        meshlink_errno = MESHLINK_ESTORAGE;
        return NULL;
    };

    if(mesh->name) {
        char* existing_name = get_name(mesh);
        if(strcmp(mesh->name, existing_name)) {
            logger(NULL, MESHLINK_ERROR, "Given name does not match the one in %s\n", filename);
            free(existing_name);
            meshlink_close(mesh);
            meshlink_errno = MESHLINK_EINVAL;
            return NULL;
        }
        free(existing_name);
    } else {
        mesh->name = get_name(mesh);
    }

#ifdef HAVE_MINGW
    struct WSAData wsa_state;
    WSAStartup(MAKEWORD(2, 2), &wsa_state);
#endif

    // Setup up everything
    // TODO: we should not open listening sockets yet

    if(!setup_network(mesh)) {
        meshlink_close(mesh);
        meshlink_errno = MESHLINK_ENETWORK;
        return NULL;
    }

    add_local_addresses(mesh);

    idle_set(&mesh->loop, idle, mesh);

    logger(NULL, MESHLINK_DEBUG, "meshlink_open returning\n");
    MESHLINK_MUTEX_UNLOCK(&mesh->mesh_mutex);
    return mesh;
}

static void *meshlink_main_loop(void *arg) {
    meshlink_handle_t *mesh = arg;

    MESHLINK_MUTEX_LOCK(&(mesh->mesh_mutex));

    try_outgoing_connections(mesh);

    logger(mesh, MESHLINK_DEBUG, "Starting main_loop...\n");
    main_loop(mesh);
    logger(mesh, MESHLINK_DEBUG, "main_loop returned.\n");

    MESHLINK_MUTEX_UNLOCK(&(mesh->mesh_mutex));
    return NULL;
}

bool meshlink_start(meshlink_handle_t *mesh) {
    if(!mesh) {
        meshlink_errno = MESHLINK_EINVAL;
        return false;
    }

    logger(mesh, MESHLINK_DEBUG, "meshlink_start called\n");

    MESHLINK_MUTEX_LOCK(&(mesh->mesh_mutex));

    if(mesh->threadstarted) {
        logger(mesh, MESHLINK_DEBUG, "thread was already running\n");
        return true;
    }

    if(mesh->listen_socket[0].tcp.fd < 0) {
        logger(mesh, MESHLINK_ERROR, "Listening socket not open\n");
        meshlink_errno = MESHLINK_ENETWORK;
        return false;
    }

    mesh->thedatalen = 0;

    // TODO: open listening sockets first

    //Check that a valid name is set
    if(!mesh->name ) {
        logger(mesh, MESHLINK_DEBUG, "No name given!\n");
        meshlink_errno = MESHLINK_EINVAL;
        MESHLINK_MUTEX_UNLOCK(&(mesh->mesh_mutex));
        return false;
    }

    // Start the main thread

    event_loop_start(&mesh->loop);

    if(pthread_create(&mesh->thread, NULL, meshlink_main_loop, mesh) != 0) {
        logger(mesh, MESHLINK_DEBUG, "Could not start thread: %s\n", strerror(errno));
        memset(&mesh->thread, 0, sizeof mesh->thread);
        meshlink_errno = MESHLINK_EINTERNAL;
        MESHLINK_MUTEX_UNLOCK(&(mesh->mesh_mutex));
        return false;
    }

    mesh->threadstarted=true;

    MESHLINK_MUTEX_UNLOCK(&(mesh->mesh_mutex));

    discovery_start(mesh);

    return true;
}

void meshlink_stop(meshlink_handle_t *mesh) {
    if(!mesh) {
        meshlink_errno = MESHLINK_EINVAL;
        return;
    }
    if(!mesh->threadstarted) {
        return;
    }

    // Stop discovery
    discovery_stop(mesh);

    MESHLINK_MUTEX_LOCK(&(mesh->mesh_mutex));
    logger(mesh, MESHLINK_DEBUG, "meshlink_stop called\n");

    // Shut down the main thread
    event_loop_stop(&mesh->loop);

    // Send ourselves a UDP packet to kick the event loop
    listen_socket_t *s = &mesh->listen_socket[0];
    sockaddr_t self;
    memset(&self, 0, sizeof(sockaddr_t));
    memcpy(&self, &s->sa, sizeof(sockaddr_t));
    if(s->sa.sa.sa_family == AF_INET) {
        self.in.sin_addr.s_addr = htonl(INADDR_LOOPBACK);
    } else if(s->sa.sa.sa_family == AF_INET6) {
        self.in6.sin6_addr = in6addr_loopback;
    } else {
        abort();
    }
    // send at least 1 byte, otherwise receive function throws error
    if(sendto(s->udp.fd, "\0", 1, MSG_NOSIGNAL, &self.sa, SALEN(self.sa)) == -1) {
        logger(mesh, MESHLINK_ERROR, "Could not send a UDP packet to ourself. Error: %s", sockstrerror(sockerrno));
    }

    // Wait for the main thread to finish
    MESHLINK_MUTEX_UNLOCK(&(mesh->mesh_mutex));
    pthread_join(mesh->thread, NULL);
    MESHLINK_MUTEX_LOCK(&(mesh->mesh_mutex));

    mesh->threadstarted = false;

    MESHLINK_MUTEX_UNLOCK(&(mesh->mesh_mutex));
}

void meshlink_close(meshlink_handle_t *mesh) {
    if(!mesh || !mesh->confbase) {
        meshlink_errno = MESHLINK_EINVAL;
        return;
    }

    // stop can be called even if mesh has not been started
    meshlink_stop(mesh);

    // lock is not released after this
    MESHLINK_MUTEX_LOCK(&(mesh->mesh_mutex));

    // Close and free all resources used.

    close_network_connections(mesh);

    logger(mesh, MESHLINK_INFO, "Terminating");

    exit_configuration(&mesh->config);
    event_loop_exit(&mesh->loop);

#ifdef HAVE_MINGW
    if(mesh->confbase)
        WSACleanup();
#endif

    ecdsa_free(mesh->invitation_key);

    free(mesh->name);
    free(mesh->appname);
    free(mesh->confbase);
    pthread_mutex_destroy(&(mesh->mesh_mutex));

    memset(mesh, 0, sizeof *mesh);

    free(mesh);
}

static void deltree(const char *dirname) {
    DIR *d = opendir(dirname);
    if(d) {
        struct dirent *ent;
        while((ent = readdir(d))) {
            if(ent->d_name[0] == '.')
                continue;
            char filename[PATH_MAX];
            snprintf(filename, sizeof filename, "%s" SLASH "%s", dirname, ent->d_name);
            if(unlink(filename))
                deltree(filename);
        }
        closedir(d);
    }
    rmdir(dirname);
    return;
}

bool meshlink_destroy(const char *confbase) {
    if(!confbase) {
        meshlink_errno = MESHLINK_EINVAL;
        return false;
    }

    char filename[PATH_MAX];
    snprintf(filename, sizeof filename, "%s" SLASH "meshlink.conf", confbase);

    if(unlink(filename)) {
        if(errno == ENOENT) {
            meshlink_errno = MESHLINK_ENOENT;
            return false;
        } else {
            logger(NULL, MESHLINK_ERROR, "Cannot delete %s: %s\n", filename, strerror(errno));
            meshlink_errno = MESHLINK_ESTORAGE;
            return false;
        }
    }

    deltree(confbase);

    return true;
}

void meshlink_set_receive_cb(meshlink_handle_t *mesh, meshlink_receive_cb_t cb) {
    if(!mesh) {
        meshlink_errno = MESHLINK_EINVAL;
        return;
    }

    MESHLINK_MUTEX_LOCK(&(mesh->mesh_mutex));
    mesh->receive_cb = cb;
    MESHLINK_MUTEX_UNLOCK(&(mesh->mesh_mutex));
}

void meshlink_set_node_status_cb(meshlink_handle_t *mesh, meshlink_node_status_cb_t cb) {
    if(!mesh) {
        meshlink_errno = MESHLINK_EINVAL;
        return;
    }

    MESHLINK_MUTEX_LOCK(&(mesh->mesh_mutex));
    mesh->node_status_cb = cb;
    MESHLINK_MUTEX_UNLOCK(&(mesh->mesh_mutex));
}

void meshlink_set_log_cb(meshlink_handle_t *mesh, meshlink_log_level_t level, meshlink_log_cb_t cb) {
    if(mesh) {
        MESHLINK_MUTEX_LOCK(&(mesh->mesh_mutex));
        mesh->log_cb = cb;
        mesh->log_level = cb ? level : 0;
        MESHLINK_MUTEX_UNLOCK(&(mesh->mesh_mutex));
    } else {
        global_log_cb = cb;
        global_log_level = cb ? level : 0;
    }
}

void meshlink_set_node_pmtu_cb(meshlink_handle_t *mesh, meshlink_node_pmtu_cb_t cb) {
    if(!mesh) {
        meshlink_errno = MESHLINK_EINVAL;
        return;
    }

    MESHLINK_MUTEX_LOCK(&(mesh->mesh_mutex));
    mesh->node_pmtu_cb = cb;
    MESHLINK_MUTEX_UNLOCK(&(mesh->mesh_mutex));
}

static vpn_packet_t* prepare_packet(meshlink_handle_t *mesh, meshlink_node_t *destination, const void *data, size_t len) {
    meshlink_packethdr_t *hdr;

    // Validate arguments
    if(!mesh || !destination || len >= MAXSIZE - sizeof *hdr) {
        meshlink_errno = MESHLINK_EINVAL;
<<<<<<< HEAD
        logger(mesh, MESHLINK_ERROR, "Error: meshlink_send invalid arguments");
        return false;
=======
        logger(mesh, MESHLINK_ERROR, "Error: prepare_packet invalid arguments");
        return NULL;
>>>>>>> 972b8772
    }

    if(!len)
    {
<<<<<<< HEAD
        logger(mesh, MESHLINK_WARNING, "Warning: meshlink_send empty packet dropped");
        return true;
=======
        logger(mesh, MESHLINK_WARNING, "Warning: prepare_packet empty packet dropped");
        return NULL;
>>>>>>> 972b8772
    }

    if(!data) {
        meshlink_errno = MESHLINK_EINVAL;
<<<<<<< HEAD
        logger(mesh, MESHLINK_ERROR, "Error: meshlink_send missing data");
        return false;
=======
        logger(mesh, MESHLINK_ERROR, "Error: prepare_packet missing data");
        return NULL;
    }

    // check log level before calling bin2hex since that's an expensive call
    if(mesh->log_level <= MESHLINK_DEBUG) {
        // only do this if it will be logged
        char* hex = xzalloc(len * 2 + 1);
        bin2hex(data, hex, len);
        logger(mesh, MESHLINK_DEBUG, "prepare_packet(%p, " PRINT_SIZE_T "): %s\n", data, len, hex);
        free(hex);
>>>>>>> 972b8772
    }

    // Prepare the packet
    vpn_packet_t *packet = malloc(sizeof *packet);
    if(!packet) {
        meshlink_errno = MESHLINK_ENOMEM;
<<<<<<< HEAD
        logger(mesh, MESHLINK_ERROR, "Error: meshlink_send packet memory allocation failed");
        return false;
=======
        logger(mesh, MESHLINK_ERROR, "Error: prepare_packet packet memory allocation failed");
        return NULL;
>>>>>>> 972b8772
    }

    packet->probe = false;
    packet->tcp = false;
    packet->len = len + sizeof *hdr;

    hdr = (meshlink_packethdr_t *)packet->data;
    memset(hdr, 0, sizeof *hdr);

<<<<<<< HEAD
    MESHLINK_MUTEX_LOCK(&mesh->mesh_mutex);

=======
>>>>>>> 972b8772
    // leave the last byte as 0 to make sure strings are always
    // null-terminated if they are longer than the buffer
    strncpy(hdr->destination, destination->name, (sizeof hdr->destination) - 1);
    strncpy(hdr->source, mesh->self->name, (sizeof hdr->source) -1 );

    MESHLINK_MUTEX_UNLOCK(&mesh->mesh_mutex);

    memcpy(packet->data + sizeof *hdr, data, len);

    return packet;
}

bool meshlink_send(meshlink_handle_t *mesh, meshlink_node_t *destination, const void *data, size_t len) {
    if(!len)
    {
        logger(mesh, MESHLINK_WARNING, "Warning: meshlink_send empty packet dropped");
        return true;
    }

    // Prepare packet
    vpn_packet_t *packet = prepare_packet(mesh, destination, data, len);
    if(!packet) {
        return false;
    }

    // Queue it
    if(!signalio_queue(&(mesh->loop), &(mesh->datafromapp), packet)) {
        free(packet);
        meshlink_errno = MESHLINK_ENOMEM;
        logger(mesh, MESHLINK_ERROR, "Error: meshlink_send failed to queue packet");
        return false;
    }

<<<<<<< HEAD
    return true;
}

bool meshlink_send_from_queue(event_loop_t *loop, meshlink_handle_t *mesh, vpn_packet_t *packet) {
    MESHLINK_MUTEX_LOCK(&(mesh->mesh_mutex));
=======
    // Notify event loop
    if(!signal_trigger(&(mesh->loop),&(mesh->datafromapp))) {
        logger(mesh, MESHLINK_WARNING, "Warning: meshlink_send packet queued but signal_trigger failed");
    }

    return true;
}

void meshlink_send_from_queue(event_loop_t *loop, meshlink_handle_t *mesh) {

    MESHLINK_MUTEX_LOCK(&mesh->mesh_mutex);

    vpn_packet_t *packet = meshlink_queue_peek(&mesh->outpacketqueue);
    if(!packet) {
        logger(mesh, MESHLINK_DEBUG, "Warning: no packet queued to be sent");
        MESHLINK_MUTEX_UNLOCK(&mesh->mesh_mutex);
        return;
    }
>>>>>>> 972b8772

    mesh->self->in_packets++;
    mesh->self->in_bytes += packet->len;
    int err = route(mesh, mesh->self, packet);
    if(err) {
        if(sockwouldblock(err)) {
            logger(mesh, MESHLINK_WARNING, "Warning: socket would block, retrying to send packet from queue later");
<<<<<<< HEAD
            MESHLINK_MUTEX_UNLOCK(&(mesh->mesh_mutex));
            return false;
=======
            MESHLINK_MUTEX_UNLOCK(&mesh->mesh_mutex);
            return;
>>>>>>> 972b8772
        }
        else {
            logger(mesh, MESHLINK_ERROR, "Error: failed to send packet from queue, dropping the packet");
        }
    }
<<<<<<< HEAD
=======

    // remove sent packet from queue
    vpn_packet_t *popped = meshlink_queue_pop(&mesh->outpacketqueue);
    if( popped != packet ) {
        // this should never happen but should be recovered by the utcp retransmit anyhow
        logger(mesh, MESHLINK_ERROR, "Error: popped different packet from the queue than sent");
    }

    free(popped);
>>>>>>> 972b8772

    MESHLINK_MUTEX_UNLOCK(&(mesh->mesh_mutex));

    return true;
}

ssize_t meshlink_get_pmtu(meshlink_handle_t *mesh, meshlink_node_t *destination) {
    if(!mesh || !destination) {
        meshlink_errno = MESHLINK_EINVAL;
        return -1;
    }
    MESHLINK_MUTEX_LOCK(&(mesh->mesh_mutex));

    node_t *n = (node_t *)destination;
    bool reachable = n->status.reachable;

    MESHLINK_MUTEX_UNLOCK(&(mesh->mesh_mutex));
    if(!reachable) {
        return 0;
    }
    else if(n->utcp) {
        return utcp_get_mtu(n->utcp);
    }
    else {
        // return the usable payload size for API users
        return sptps_maxmtu(&n->sptps) - sizeof(meshlink_packethdr_t);
    }
}

char *meshlink_get_fingerprint(meshlink_handle_t *mesh, meshlink_node_t *node) {
    if(!mesh || !node) {
        meshlink_errno = MESHLINK_EINVAL;
        return NULL;
    }
    MESHLINK_MUTEX_LOCK(&(mesh->mesh_mutex));

    node_t *n = (node_t *)node;

    if(!node_read_ecdsa_public_key(mesh, n) || !n->ecdsa) {
        meshlink_errno = MESHLINK_EINTERNAL;
        MESHLINK_MUTEX_UNLOCK(&(mesh->mesh_mutex));
        return false;
    }

    char *fingerprint = ecdsa_get_base64_public_key(n->ecdsa);

    if(!fingerprint)
        meshlink_errno = MESHLINK_EINTERNAL;

    MESHLINK_MUTEX_UNLOCK(&(mesh->mesh_mutex));
    return fingerprint;
}

meshlink_node_t *meshlink_get_self(meshlink_handle_t *mesh) {
    if(!mesh) {
        meshlink_errno = MESHLINK_EINVAL;
        return NULL;
    }

    return (meshlink_node_t *)mesh->self;
}

meshlink_node_t *meshlink_get_node(meshlink_handle_t *mesh, const char *name) {
    if(!mesh || !name) {
        meshlink_errno = MESHLINK_EINVAL;
        return NULL;
    }

    meshlink_node_t *node = NULL;

    MESHLINK_MUTEX_LOCK(&(mesh->mesh_mutex));
    node = (meshlink_node_t *)lookup_node(mesh, (char *)name); // TODO: make lookup_node() use const
    MESHLINK_MUTEX_UNLOCK(&(mesh->mesh_mutex));
    return node;
}

meshlink_node_t **meshlink_get_all_nodes(meshlink_handle_t *mesh, meshlink_node_t **nodes, size_t *nmemb) {
    if(!mesh || !nmemb || (*nmemb && !nodes)) {
        meshlink_errno = MESHLINK_EINVAL;
        return NULL;
    }

    meshlink_node_t **result;

    //lock mesh->nodes
    MESHLINK_MUTEX_LOCK(&(mesh->mesh_mutex));

    *nmemb = mesh->nodes->count;
    result = realloc(nodes, *nmemb * sizeof *nodes);

    if(result) {
        meshlink_node_t **p = result;
        for splay_each(node_t, n, mesh->nodes)
            *p++ = (meshlink_node_t *)n;
    } else {
        *nmemb = 0;
        free(nodes);
        meshlink_errno = MESHLINK_ENOMEM;
    }

    MESHLINK_MUTEX_UNLOCK(&(mesh->mesh_mutex));

    return result;
}

bool meshlink_sign(meshlink_handle_t *mesh, const void *data, size_t len, void *signature, size_t *siglen) {
    if(!mesh || !data || !len || !signature || !siglen) {
        meshlink_errno = MESHLINK_EINVAL;
        return false;
    }

    if(*siglen < MESHLINK_SIGLEN) {
        meshlink_errno = MESHLINK_EINVAL;
        return false;
    }

    MESHLINK_MUTEX_LOCK(&(mesh->mesh_mutex));

    if(!ecdsa_sign(mesh->self->connection->ecdsa, data, len, signature)) {
        meshlink_errno = MESHLINK_EINTERNAL;
        MESHLINK_MUTEX_UNLOCK(&(mesh->mesh_mutex));
        return false;
    }

    *siglen = MESHLINK_SIGLEN;
    MESHLINK_MUTEX_UNLOCK(&(mesh->mesh_mutex));
    return true;
}

bool meshlink_verify(meshlink_handle_t *mesh, meshlink_node_t *source, const void *data, size_t len, const void *signature, size_t siglen) {
    if(!mesh || !data || !len || !signature) {
        meshlink_errno = MESHLINK_EINVAL;
        return false;
    }

    if(siglen != MESHLINK_SIGLEN) {
        meshlink_errno = MESHLINK_EINVAL;
        return false;
    }

    MESHLINK_MUTEX_LOCK(&(mesh->mesh_mutex));

    bool rval = false;

    struct node_t *n = (struct node_t *)source;
    node_read_ecdsa_public_key(mesh, n);
    if(!n->ecdsa) {
        meshlink_errno = MESHLINK_EINTERNAL;
        rval = false;
    } else {
        rval = ecdsa_verify(((struct node_t *)source)->ecdsa, data, len, signature);
    }
    MESHLINK_MUTEX_UNLOCK(&(mesh->mesh_mutex));
    return rval;
}

static bool refresh_invitation_key(meshlink_handle_t *mesh) {
    char filename[PATH_MAX];

    MESHLINK_MUTEX_LOCK(&(mesh->mesh_mutex));

    snprintf(filename, sizeof filename, "%s" SLASH "invitations", mesh->confbase);
    if(mkdir(filename, 0700) && errno != EEXIST) {
        logger(mesh, MESHLINK_DEBUG, "Could not create directory %s: %s\n", filename, strerror(errno));
        meshlink_errno = MESHLINK_ESTORAGE;
        MESHLINK_MUTEX_UNLOCK(&(mesh->mesh_mutex));
        return false;
    }

    // Count the number of valid invitations, clean up old ones
    DIR *dir = opendir(filename);
    if(!dir) {
        logger(mesh, MESHLINK_DEBUG, "Could not read directory %s: %s\n", filename, strerror(errno));
        meshlink_errno = MESHLINK_ESTORAGE;
        MESHLINK_MUTEX_UNLOCK(&(mesh->mesh_mutex));
        return false;
    }

    errno = 0;
    int count = 0;
    struct dirent *ent;
    time_t deadline = time(NULL) - 604800; // 1 week in the past

    while((ent = readdir(dir))) {
        if(strlen(ent->d_name) != 24)
            continue;
        char invname[PATH_MAX];
        struct stat st;
        snprintf(invname, sizeof invname, "%s" SLASH "%s", filename, ent->d_name);
        if(!stat(invname, &st)) {
            if(mesh->invitation_key && deadline < st.st_mtime)
                count++;
            else
                unlink(invname);
        } else {
            logger(mesh, MESHLINK_DEBUG, "Could not stat %s: %s\n", invname, strerror(errno));
            errno = 0;
        }
    }

    if(errno) {
        logger(mesh, MESHLINK_DEBUG, "Error while reading directory %s: %s\n", filename, strerror(errno));
        closedir(dir);
        meshlink_errno = MESHLINK_ESTORAGE;
        MESHLINK_MUTEX_UNLOCK(&(mesh->mesh_mutex));
        return false;
    }

    closedir(dir);

    snprintf(filename, sizeof filename, "%s" SLASH "invitations" SLASH "ecdsa_key.priv", mesh->confbase);

    // Remove the key if there are no outstanding invitations.
    if(!count) {
        unlink(filename);
        if(mesh->invitation_key) {
            ecdsa_free(mesh->invitation_key);
            mesh->invitation_key = NULL;
        }
    }

    if(mesh->invitation_key) {
        MESHLINK_MUTEX_UNLOCK(&(mesh->mesh_mutex));
        return true;
    }

    // Create a new key if necessary.
    FILE *f = fopen(filename, "rb");
    if(!f) {
        if(errno != ENOENT) {
            logger(mesh, MESHLINK_DEBUG, "Could not read %s: %s\n", filename, strerror(errno));
            meshlink_errno = MESHLINK_ESTORAGE;
            MESHLINK_MUTEX_UNLOCK(&(mesh->mesh_mutex));
            return false;
        }

        mesh->invitation_key = ecdsa_generate();
        if(!mesh->invitation_key) {
            logger(mesh, MESHLINK_DEBUG, "Could not generate a new key!\n");
            meshlink_errno = MESHLINK_EINTERNAL;
            MESHLINK_MUTEX_UNLOCK(&(mesh->mesh_mutex));
            return false;
        }
        f = fopen(filename, "wb");
        if(!f) {
            logger(mesh, MESHLINK_DEBUG, "Could not write %s: %s\n", filename, strerror(errno));
            meshlink_errno = MESHLINK_ESTORAGE;
            MESHLINK_MUTEX_UNLOCK(&(mesh->mesh_mutex));
            return false;
        }
        chmod(filename, 0600);
        ecdsa_write_pem_private_key(mesh->invitation_key, f);
        fclose(f);
    } else {
        mesh->invitation_key = ecdsa_read_pem_private_key(f);
        fclose(f);
        if(!mesh->invitation_key) {
            logger(mesh, MESHLINK_DEBUG, "Could not read private key from %s\n", filename);
            meshlink_errno = MESHLINK_ESTORAGE;
        }
    }

    MESHLINK_MUTEX_UNLOCK(&(mesh->mesh_mutex));
    return mesh->invitation_key;
}

bool meshlink_set_canonical_addresses(meshlink_handle_t *mesh, meshlink_node_t *node, const meshlink_canonical_address_t **addresses, size_t nmemb) {
    if(!mesh || !node || !addresses) {
        meshlink_errno = MESHLINK_EINVAL;
        return false;
    }

    bool rval = false;
    char *hostport = NULL;

    for(size_t i = 0; i < nmemb; i++) {
        meshlink_canonical_address_t const *address = addresses[i];

        if(!is_valid_hostname(address->hostname)) {
            logger(mesh, MESHLINK_DEBUG, "Invalid character in address: %s\n", address->hostname);
            meshlink_errno = MESHLINK_EINVAL;
            return false;
        }

        xasprintf(&hostport, "%s %d", address->hostname, address->port);

        MESHLINK_MUTEX_LOCK(&(mesh->mesh_mutex));
        rval = append_config_file(mesh, node->name, "Address", hostport);
        MESHLINK_MUTEX_UNLOCK(&(mesh->mesh_mutex));

        free(hostport);
        hostport = NULL;

        if(!rval)
            break;
    }

    return rval;
}

bool meshlink_add_external_address(meshlink_handle_t *mesh) {
    if(!mesh) {
        meshlink_errno = MESHLINK_EINVAL;
        return false;
    }

    char *address = meshlink_get_external_address(mesh);
    if(!address)
        return false;

    bool rval = false;

    MESHLINK_MUTEX_LOCK(&(mesh->mesh_mutex));
    rval = append_config_file(mesh, mesh->self->name, "Address", address);
    MESHLINK_MUTEX_UNLOCK(&(mesh->mesh_mutex));

    free(address);
    return rval;
}

int meshlink_get_port(meshlink_handle_t *mesh) {
    if(!mesh) {
        meshlink_errno = MESHLINK_EINVAL;
        return -1;
    }

    if(!mesh->myport) {
        meshlink_errno = MESHLINK_EINTERNAL;
        return -1;
    }

    return atoi(mesh->myport);
}

bool meshlink_set_port(meshlink_handle_t *mesh, int port) {
    if(!mesh || port < 0 || port >= 65536 || mesh->threadstarted) {
        meshlink_errno = MESHLINK_EINVAL;
        logger(mesh, MESHLINK_DEBUG, "Failed to set port: port invalid, or thread already started.\n");
        return false;
    }

    if(mesh->myport && port == atoi(mesh->myport)) {
        return true;
    }

    if(!try_bind(mesh, port)) {
        meshlink_errno = MESHLINK_ENETWORK;
        logger(mesh, MESHLINK_DEBUG, "Failed to set port: could not bind port.\n");
        return false;
    }

    bool rval = false;

    MESHLINK_MUTEX_LOCK(&(mesh->mesh_mutex));
    if(mesh->threadstarted) {
        meshlink_errno = MESHLINK_EINVAL;
        logger(mesh, MESHLINK_DEBUG, "Failed to set port: thread already started.\n");
        goto done;
    }

    close_network_connections(mesh);
    exit_configuration(&mesh->config);

    char portstr[10];
    snprintf(portstr, sizeof portstr, "%d", port);
    portstr[sizeof portstr - 1] = 0;

    modify_config_file(mesh, mesh->name, "Port", portstr, true);

    init_configuration(&mesh->config);

    if(!read_server_config(mesh)) {
        logger(mesh, MESHLINK_DEBUG, "Failed to set port: could not read config.\n");
        meshlink_errno = MESHLINK_ESTORAGE;
    } else if(!setup_network(mesh)) {
        logger(mesh, MESHLINK_DEBUG, "Failed to set port: could not set up network.\n");
        meshlink_errno = MESHLINK_ENETWORK;
    } else {
        rval = true;
    }

done:
    MESHLINK_MUTEX_UNLOCK(&(mesh->mesh_mutex));

    return rval;
}

char *meshlink_invite(meshlink_handle_t *mesh, const char *name) {
    if(!mesh) {
        meshlink_errno = MESHLINK_EINVAL;
        return NULL;
    }

    MESHLINK_MUTEX_LOCK(&(mesh->mesh_mutex));

    // Check validity of the new node's name
    if(!check_id(name)) {
        logger(mesh, MESHLINK_DEBUG, "Invalid name for node.\n");
        meshlink_errno = MESHLINK_EINVAL;
        MESHLINK_MUTEX_UNLOCK(&(mesh->mesh_mutex));
        return NULL;
    }

    // Ensure no host configuration file with that name exists
    char filename[PATH_MAX];
    snprintf(filename, sizeof filename, "%s" SLASH "hosts" SLASH "%s", mesh->confbase, name);
    if(!access(filename, F_OK)) {
        logger(mesh, MESHLINK_DEBUG, "A host config file for %s already exists!\n", name);
        meshlink_errno = MESHLINK_EEXIST;
        MESHLINK_MUTEX_UNLOCK(&(mesh->mesh_mutex));
        return NULL;
    }

    // Ensure no other nodes know about this name
    if(meshlink_get_node(mesh, name)) {
        logger(mesh, MESHLINK_DEBUG, "A node with name %s is already known!\n", name);
        meshlink_errno = MESHLINK_EEXIST;
        MESHLINK_MUTEX_UNLOCK(&(mesh->mesh_mutex));
        return NULL;
    }

    // Get the local address
    char *address = get_my_hostname(mesh);
    if(!address) {
        logger(mesh, MESHLINK_DEBUG, "No Address known for ourselves!\n");
        meshlink_errno = MESHLINK_ERESOLV;
        MESHLINK_MUTEX_UNLOCK(&(mesh->mesh_mutex));
        return NULL;
    }

    if(!refresh_invitation_key(mesh)) {
        meshlink_errno = MESHLINK_EINTERNAL;
        MESHLINK_MUTEX_UNLOCK(&(mesh->mesh_mutex));
        return NULL;
    }

    char hash[64];

    // Create a hash of the key.
    char *fingerprint = ecdsa_get_base64_public_key(mesh->invitation_key);
    sha512(fingerprint, strlen(fingerprint), hash);
    b64encode_urlsafe(hash, hash, 18);

    // Create a random cookie for this invitation.
    char cookie[25];
    randomize(cookie, 18);

    // Create a filename that doesn't reveal the cookie itself
    char buf[18 + strlen(fingerprint)];
    char cookiehash[64];
    memcpy(buf, cookie, 18);
    memcpy(buf + 18, fingerprint, sizeof buf - 18);
    sha512(buf, sizeof buf, cookiehash);
    b64encode_urlsafe(cookiehash, cookiehash, 18);

    b64encode_urlsafe(cookie, cookie, 18);

    free(fingerprint);

    // Create a file containing the details of the invitation.
    snprintf(filename, sizeof filename, "%s" SLASH "invitations" SLASH "%s", mesh->confbase, cookiehash);
    int ifd = open(filename, O_RDWR | O_CREAT | O_EXCL, 0600);
    if(!ifd) {
        logger(mesh, MESHLINK_DEBUG, "Could not create invitation file %s: %s\n", filename, strerror(errno));
        meshlink_errno = MESHLINK_ESTORAGE;
        MESHLINK_MUTEX_UNLOCK(&(mesh->mesh_mutex));
        return NULL;
    }
    FILE *f = fdopen(ifd, "w");
    if(!f) {
        logger(mesh, MESHLINK_ERROR, "Error: meshlink_invite failed to open file");
        abort();
    }

    // Fill in the details.
    fprintf(f, "Name = %s\n", name);
    //if(netname)
    //    fprintf(f, "NetName = %s\n", netname);
    fprintf(f, "ConnectTo = %s\n", mesh->self->name);

    // Copy Broadcast and Mode
    snprintf(filename, sizeof filename, "%s" SLASH "meshlink.conf", mesh->confbase);
    FILE *tc = fopen(filename,  "rb");
    if(tc) {
        char buf[1024];
        while(fgets(buf, sizeof buf, tc)) {
            if((!strncasecmp(buf, "Mode", 4) && strchr(" \t=", buf[4]))
                    || (!strncasecmp(buf, "Broadcast", 9) && strchr(" \t=", buf[9]))) {
                fputs(buf, f);
                // Make sure there is a newline character.
                if(!strchr(buf, '\n'))
                    fputc('\n', f);
            }
        }
        fclose(tc);
    } else {
        logger(mesh, MESHLINK_DEBUG, "Could not create %s: %s\n", filename, strerror(errno));
        meshlink_errno = MESHLINK_ESTORAGE;
        MESHLINK_MUTEX_UNLOCK(&(mesh->mesh_mutex));
        return NULL;
    }

    fprintf(f, "#---------------------------------------------------------------#\n");
    fprintf(f, "Name = %s\n", mesh->self->name);

    snprintf(filename, sizeof filename, "%s" SLASH "hosts" SLASH "%s", mesh->confbase, mesh->self->name);
    fcopy(f, filename);
    fclose(f);

    // Create an URL from the local address, key hash and cookie
    char *url;
    xasprintf(&url, "%s/%s%s", address, hash, cookie);
    free(address);

    MESHLINK_MUTEX_UNLOCK(&(mesh->mesh_mutex));
    return url;
}

bool meshlink_join(meshlink_handle_t *mesh, const char *invitation) {
    if(!mesh || !invitation) {
        meshlink_errno = MESHLINK_EINVAL;
        return false;
    }

    MESHLINK_MUTEX_LOCK(&(mesh->mesh_mutex));

    //TODO: think of a better name for this variable, or of a different way to tokenize the invitation URL.
    char copy[strlen(invitation) + 1];
    strcpy(copy, invitation);

    // Split the invitation URL into hostname, port, key hash and cookie.

    char *slash = strchr(copy, '/');
    if(!slash)
        goto invalid;

    *slash++ = 0;

    if(strlen(slash) != 48)
        goto invalid;

    char *address = copy;
    char *port = NULL;
    if(*address == '[') {
        address++;
        char *bracket = strchr(address, ']');
        if(!bracket)
            goto invalid;
        *bracket = 0;
        if(bracket[1] == ':')
            port = bracket + 2;
    } else {
        port = strchr(address, ':');
        if(port)
            *port++ = 0;
    }

    if(!port)
        goto invalid;

    if(!b64decode(slash, mesh->hash, 18) || !b64decode(slash + 24, mesh->cookie, 18))
        goto invalid;

    // Generate a throw-away key for the invitation.
    ecdsa_t *key = ecdsa_generate();
    if(!key) {
        meshlink_errno = MESHLINK_EINTERNAL;
        MESHLINK_MUTEX_UNLOCK(&(mesh->mesh_mutex));
        return false;
    }

    char *b64key = ecdsa_get_base64_public_key(key);

    //Before doing meshlink_join make sure we are not connected to another mesh
    if ( mesh->threadstarted ){
        goto invalid;
    }

    // Connect to the meshlink daemon mentioned in the URL.
    struct addrinfo *ai = str2addrinfo(address, port, SOCK_STREAM);
    if(!ai) {
        meshlink_errno = MESHLINK_ERESOLV;
        MESHLINK_MUTEX_UNLOCK(&(mesh->mesh_mutex));
        return false;
    }

    mesh->sock = socket(ai->ai_family, ai->ai_socktype, ai->ai_protocol);
    if(mesh->sock <= 0) {
        logger(mesh, MESHLINK_DEBUG, "Could not open socket: %s\n", strerror(errno));
        freeaddrinfo(ai);
        meshlink_errno = MESHLINK_ENETWORK;
        MESHLINK_MUTEX_UNLOCK(&(mesh->mesh_mutex));
        return false;
    }

    if(connect(mesh->sock, ai->ai_addr, ai->ai_addrlen)) {
        logger(mesh, MESHLINK_DEBUG, "Could not connect to %s port %s: %s\n", address, port, strerror(errno));
        closesocket(mesh->sock);
        freeaddrinfo(ai);
        meshlink_errno = MESHLINK_ENETWORK;
        MESHLINK_MUTEX_UNLOCK(&(mesh->mesh_mutex));
        return false;
    }

    freeaddrinfo(ai);

    logger(mesh, MESHLINK_DEBUG, "Connected to %s port %s...\n", address, port);

    // Tell him we have an invitation, and give him our throw-away key.

    mesh->blen = 0;

    if(!sendline(mesh->sock, "0 ?%s %d.%d", b64key, PROT_MAJOR, 1)) {
        logger(mesh, MESHLINK_DEBUG, "Error sending request to %s port %s: %s\n", address, port, strerror(errno));
        closesocket(mesh->sock);
        meshlink_errno = MESHLINK_ENETWORK;
        MESHLINK_MUTEX_UNLOCK(&(mesh->mesh_mutex));
        return false;
    }

    free(b64key);

    char hisname[4096] = "";
    int code, hismajor, hisminor = 0;

    if(!recvline(mesh, sizeof mesh->line) || sscanf(mesh->line, "%d %s %d.%d", &code, hisname, &hismajor, &hisminor) < 3 || code != 0 || hismajor != PROT_MAJOR || !check_id(hisname) || !recvline(mesh, sizeof mesh->line) || !rstrip(mesh->line) || sscanf(mesh->line, "%d ", &code) != 1 || code != ACK || strlen(mesh->line) < 3) {
        logger(mesh, MESHLINK_DEBUG, "Cannot read greeting from peer\n");
        closesocket(mesh->sock);
        meshlink_errno = MESHLINK_ENETWORK;
        MESHLINK_MUTEX_UNLOCK(&(mesh->mesh_mutex));
        return false;
    }

    // Check if the hash of the key he gave us matches the hash in the URL.
    char *fingerprint = mesh->line + 2;
    char hishash[64];
    if(sha512(fingerprint, strlen(fingerprint), hishash)) {
        logger(mesh, MESHLINK_DEBUG, "Could not create hash\n%s\n", mesh->line + 2);
        meshlink_errno = MESHLINK_EINTERNAL;
        MESHLINK_MUTEX_UNLOCK(&(mesh->mesh_mutex));
        return false;
    }
    if(memcmp(hishash, mesh->hash, 18)) {
        logger(mesh, MESHLINK_DEBUG, "Peer has an invalid key!\n%s\n", mesh->line + 2);
        meshlink_errno = MESHLINK_EPEER;
        MESHLINK_MUTEX_UNLOCK(&(mesh->mesh_mutex));
        return false;

    }

    ecdsa_t *hiskey = ecdsa_set_base64_public_key(fingerprint);
    if(!hiskey) {
        meshlink_errno = MESHLINK_EINTERNAL;
        MESHLINK_MUTEX_UNLOCK(&(mesh->mesh_mutex));
        return false;
    }

    // Start an SPTPS session
    if(!sptps_start(&mesh->sptps, mesh, true, false, key, hiskey, "meshlink invitation", 15, invitation_send, invitation_receive)) {
        meshlink_errno = MESHLINK_EINTERNAL;
        MESHLINK_MUTEX_UNLOCK(&(mesh->mesh_mutex));
        return false;
    }

    // Feed rest of input buffer to SPTPS
    if(!sptps_receive_data(&mesh->sptps, mesh->buffer, mesh->blen)) {
        meshlink_errno = MESHLINK_EPEER;
        MESHLINK_MUTEX_UNLOCK(&(mesh->mesh_mutex));
        return false;
    }

    int len;

    while((len = recv(mesh->sock, mesh->line, sizeof mesh->line, 0))) {
        if(len < 0) {
            if(errno == EINTR)
                continue;
            logger(mesh, MESHLINK_DEBUG, "Error reading data from %s port %s: %s\n", address, port, strerror(errno));
            meshlink_errno = MESHLINK_ENETWORK;
            MESHLINK_MUTEX_UNLOCK(&(mesh->mesh_mutex));
            return false;
        }

        if(!sptps_receive_data(&mesh->sptps, mesh->line, len)) {
            meshlink_errno = MESHLINK_EPEER;
            MESHLINK_MUTEX_UNLOCK(&(mesh->mesh_mutex));
            return false;
        }
    }

    sptps_stop(&mesh->sptps);
    ecdsa_free(hiskey);
    ecdsa_free(key);
    closesocket(mesh->sock);

    if(!mesh->success) {
        logger(mesh, MESHLINK_DEBUG, "Connection closed by peer, invitation cancelled.\n");
        meshlink_errno = MESHLINK_EPEER;
        MESHLINK_MUTEX_UNLOCK(&(mesh->mesh_mutex));
        return false;
    }

    MESHLINK_MUTEX_UNLOCK(&(mesh->mesh_mutex));
    return true;

invalid:
    logger(mesh, MESHLINK_DEBUG, "Invalid invitation URL or you are already connected to a Mesh ?\n");
    meshlink_errno = MESHLINK_EINVAL;
    MESHLINK_MUTEX_UNLOCK(&(mesh->mesh_mutex));
    return false;
}

char *meshlink_export(meshlink_handle_t *mesh) {
    if(!mesh) {
        meshlink_errno = MESHLINK_EINVAL;
        return NULL;
    }

    MESHLINK_MUTEX_LOCK(&(mesh->mesh_mutex));

    char filename[PATH_MAX];
    snprintf(filename, sizeof filename, "%s" SLASH "hosts" SLASH "%s", mesh->confbase, mesh->self->name);
    FILE *f = fopen(filename, "rb");
    if(!f) {
        logger(mesh, MESHLINK_DEBUG, "Could not open %s: %s\n", filename, strerror(errno));
        meshlink_errno = MESHLINK_ESTORAGE;
        MESHLINK_MUTEX_UNLOCK(&(mesh->mesh_mutex));
        return NULL;
    }

    fseek(f, 0, SEEK_END);
    int fsize = ftell(f);
    rewind(f);

    size_t len = fsize + 9 + strlen(mesh->self->name);
    char *buf = xmalloc(len);
    snprintf(buf, len, "Name = %s\n", mesh->self->name);
    if(fread(buf + len - fsize - 1, 1, fsize, f) == 0) {
        logger(mesh, MESHLINK_DEBUG, "Error reading from %s: %s\n", filename, strerror(errno));
        fclose(f);
        meshlink_errno = MESHLINK_ESTORAGE;
        MESHLINK_MUTEX_UNLOCK(&(mesh->mesh_mutex));
        return NULL;
    }

    fclose(f);
    buf[len - 1] = 0;

    MESHLINK_MUTEX_UNLOCK(&(mesh->mesh_mutex));
    return buf;
}

bool meshlink_import(meshlink_handle_t *mesh, const char *data) {
    if(!mesh || !data) {
        meshlink_errno = MESHLINK_EINVAL;
        return false;
    }

    MESHLINK_MUTEX_LOCK(&(mesh->mesh_mutex));

    if(strncmp(data, "Name = ", 7)) {
        logger(mesh, MESHLINK_DEBUG, "Invalid data\n");
        meshlink_errno = MESHLINK_EPEER;
        MESHLINK_MUTEX_UNLOCK(&(mesh->mesh_mutex));
        return false;
    }

    char *end = strchr(data + 7, '\n');
    if(!end) {
        logger(mesh, MESHLINK_DEBUG, "Invalid data\n");
        meshlink_errno = MESHLINK_EPEER;
        MESHLINK_MUTEX_UNLOCK(&(mesh->mesh_mutex));
        return false;
    }

    int len = end - (data + 7);
    char name[len + 1];
    memcpy(name, data + 7, len);
    name[len] = 0;
    if(!check_id(name)) {
        logger(mesh, MESHLINK_DEBUG, "Invalid Name\n");
        meshlink_errno = MESHLINK_EPEER;
        MESHLINK_MUTEX_UNLOCK(&(mesh->mesh_mutex));
        return false;
    }

    char filename[PATH_MAX];
    snprintf(filename, sizeof filename, "%s" SLASH "hosts" SLASH "%s", mesh->confbase, name);
    if(!access(filename, F_OK)) {
        logger(mesh, MESHLINK_DEBUG, "File %s already exists, not importing\n", filename);
        meshlink_errno = MESHLINK_EEXIST;
        MESHLINK_MUTEX_UNLOCK(&(mesh->mesh_mutex));
        return false;
    }

    if(errno != ENOENT) {
        logger(mesh, MESHLINK_DEBUG, "Error accessing %s: %s\n", filename, strerror(errno));
        meshlink_errno = MESHLINK_ESTORAGE;
        MESHLINK_MUTEX_UNLOCK(&(mesh->mesh_mutex));
        return false;
    }

    FILE *f = fopen(filename, "wb");
    if(!f) {
        logger(mesh, MESHLINK_DEBUG, "Could not create %s: %s\n", filename, strerror(errno));
        meshlink_errno = MESHLINK_ESTORAGE;
        MESHLINK_MUTEX_UNLOCK(&(mesh->mesh_mutex));
        return false;
    }

    fwrite(end + 1, strlen(end + 1), 1, f);
    fclose(f);

    load_all_nodes(mesh);

    MESHLINK_MUTEX_UNLOCK(&(mesh->mesh_mutex));
    return true;
}

void meshlink_blacklist(meshlink_handle_t *mesh, meshlink_node_t *node) {
    if(!mesh || !node) {
        meshlink_errno = MESHLINK_EINVAL;
        return;
    }

    MESHLINK_MUTEX_LOCK(&(mesh->mesh_mutex));

    node_t *n;
    n = (node_t*)node;
    n->status.blacklisted=true;
    logger(mesh, MESHLINK_DEBUG, "Blacklisted %s.\n",node->name);

    //Make blacklisting persistent in the config file
    append_config_file(mesh, n->name, "blacklisted", "yes");

    MESHLINK_MUTEX_UNLOCK(&(mesh->mesh_mutex));
    return;
}

void meshlink_whitelist(meshlink_handle_t *mesh, meshlink_node_t *node) {
    if(!mesh || !node) {
        meshlink_errno = MESHLINK_EINVAL;
        return;
    }

    MESHLINK_MUTEX_LOCK(&(mesh->mesh_mutex));

    node_t *n = (node_t *)node;
    n->status.blacklisted = false;

    //TODO: remove blacklisted = yes from the config file

    MESHLINK_MUTEX_UNLOCK(&(mesh->mesh_mutex));
    return;
}

/* Hint that a hostname may be found at an address
 * See header file for detailed comment.
 */
void meshlink_add_address_hint(meshlink_handle_t *mesh, meshlink_node_t *node, const struct sockaddr *addr) {
    if(!mesh || !node || !addr)
        return;

    MESHLINK_MUTEX_LOCK(&(mesh->mesh_mutex));

    char *host = NULL, *port = NULL, *str = NULL;
    sockaddr2str((const sockaddr_t *)addr, &host, &port);

    if(host && port) {
        xasprintf(&str, "%s %s", host, port);
        if ( (strncmp ("fe80",host,4) != 0) && ( strncmp("127.",host,4) != 0 ) && ( strcmp("localhost",host) !=0 ) )
            append_config_file(mesh, node->name, "Address", str);
        else
            logger(mesh, MESHLINK_DEBUG, "Not adding Link Local IPv6 Address to config\n");
    }

    free(str);
    free(host);
    free(port);

    MESHLINK_MUTEX_UNLOCK(&(mesh->mesh_mutex));
    // @TODO do we want to fire off a connection attempt right away?
}

/* Return an array of edges in the current network graph.
 * Data captures the current state and will not be updated.
 * Caller must deallocate data when done.
 */
meshlink_edge_t **meshlink_get_all_edges_state(meshlink_handle_t *mesh, meshlink_edge_t **edges, size_t *nmemb) {
    if(!mesh || !nmemb || (*nmemb && !edges)) {
        meshlink_errno = MESHLINK_EINVAL;
        return NULL;
    }

    MESHLINK_MUTEX_LOCK(&(mesh->mesh_mutex));

    meshlink_edge_t **result = NULL;
    meshlink_edge_t *copy = NULL;
    int result_size = 0;

    result_size = mesh->edges->count;

    // if result is smaller than edges, we have to dealloc all the excess meshlink_edge_t
    if(result_size > *nmemb) {
        result = realloc(edges, result_size * sizeof (meshlink_edge_t*));
    } else {
        result = edges;
    }

    if(result) {
        meshlink_edge_t **p = result;
        int n = 0;
        for splay_each(edge_t, e, mesh->edges) {
            // skip edges that do not represent a two-directional connection
            if((!e->reverse) || (e->reverse->to != e->from)) {
                result_size--;
                continue;
            }
            n++;
            // the first *nmemb members of result can be re-used
            if(n > *nmemb) {
                copy = xzalloc(sizeof *copy);
            }
            else {
                copy = *p;
            }
            copy->from = (meshlink_node_t*)e->from;
            copy->to = (meshlink_node_t*)e->to;
            copy->address = e->address.storage;
            copy->options = e->options;
            copy->weight = e->weight;
            *p++ = copy;
        }
        // shrink result to the actual amount of memory used
        for(int i = *nmemb; i > result_size; i--) {
            free(result[i - 1]);
        }
        result = realloc(result, result_size * sizeof (meshlink_edge_t*));
        *nmemb = result_size;
    } else {
        *nmemb = 0;
        meshlink_errno = MESHLINK_ENOMEM;
    }

    MESHLINK_MUTEX_UNLOCK(&(mesh->mesh_mutex));

    return result;
}

static bool channel_pre_accept(struct utcp *utcp, uint16_t port) {
    //TODO: implement
    return true;
}

static ssize_t channel_recv(struct utcp_connection *connection, const void *data, size_t len) {
    meshlink_channel_t *channel = connection->priv;
    if(!channel) {
        logger(NULL, MESHLINK_ERROR, "Error: channel_recv no channel");
        abort();
    }
    node_t *n = channel->node;
    meshlink_handle_t *mesh = n->mesh;
    meshlink_aio_buffer_t *aio;
    size_t done = 0;

    // If we have AIO buffers, use those first.
    while((aio = channel->aio_receive)) {
        // Call all outstanding AIO callbacks in case of an error
        if(len <= 0) {
            if(aio->cb)
                aio->cb(mesh, channel, aio->data, 0, aio->priv);
            channel->aio_receive = aio->next;
            free(aio);
            continue;
        };

        // Fill the current buffer up as much as possible
        size_t left = aio->len - aio->done;
        if(left > (len - done))
            left = len - done;
        memcpy((char *)aio->data + aio->done, (char *)data + done, left);
        aio->done += left;
        done += left;

        // AIO buffer full?
        if(aio->done >= aio->len) {
            if(aio->cb)
                aio->cb(mesh, channel, aio->data, aio->len, aio->priv);
            channel->aio_receive = aio->next;
            free(aio);
        }

        // Everything received processed?
        if(done >= len)
            return len;
    }

    if(!channel->receive_cb) {
        return done;
    } else {
        channel->receive_cb(mesh, channel, data + done, len - done);
        return len;
    }
}

static void channel_accept(struct utcp_connection *utcp_connection, uint16_t port) {
    node_t *n = utcp_connection->utcp->priv;
    if(!n) {
        logger(NULL, MESHLINK_ERROR, "Error: channel_accept no node");
        abort();
    }
    meshlink_handle_t *mesh = n->mesh;
    if(!mesh->channel_accept_cb)
        return;
    meshlink_channel_t *channel = xzalloc(sizeof *channel);
    channel->node = n;
    channel->c = utcp_connection;
    if(mesh->channel_accept_cb(mesh, channel, port, NULL, 0))
        utcp_accept(utcp_connection, channel_recv, channel);
    else
        free(channel);
}

// called from utcp ack, set by init_utcp
static ssize_t channel_send(struct utcp *utcp, const void *data, size_t len) {
<<<<<<< HEAD
    meshlink_packethdr_t *hdr;

    // Validate arguments
    if(!utcp || !utcp->priv || !((node_t*)utcp->priv)->mesh) {
        meshlink_errno = MESHLINK_EINVAL;
        logger(NULL, MESHLINK_ERROR, "Error: channel_send invalid arguments");
        return false;
    }

    node_t *n = utcp->priv;
    meshlink_handle_t *mesh = n->mesh;

    if(len >= MAXSIZE - sizeof *hdr) {
        meshlink_errno = MESHLINK_EINVAL;
        logger(mesh, MESHLINK_ERROR, "Error: channel_send invalid arguments");
        return false;
    }
=======
    // Validate arguments
    if(!utcp || !utcp->priv ) {
        meshlink_errno = MESHLINK_EINVAL;
        logger(NULL, MESHLINK_ERROR, "Error: channel_send invalid arguments");
        return UTCP_ERROR;
    }

    node_t *destination = utcp->priv;
    meshlink_handle_t *mesh = destination->mesh;
>>>>>>> 972b8772

    if(!len)
    {
        logger(mesh, MESHLINK_WARNING, "Warning: channel_send empty packet dropped");
<<<<<<< HEAD
        return true;
    }

    if(!data) {
        meshlink_errno = MESHLINK_EINVAL;
        logger(mesh, MESHLINK_ERROR, "Error: channel_send missing data");
        return false;
    }

    // check log level before calling bin2hex since that's an expensive call
    if(mesh->log_level <= MESHLINK_DEBUG) {
        // only do this if it will be logged
        char* hex = xzalloc(len * 2 + 1);
        bin2hex(data, hex, len);
        logger(mesh, MESHLINK_DEBUG, "channel_send(%p, %p, " PRINT_SIZE_T "): %s\n", utcp, data, len, hex);
        free(hex);
    }

    // Prepare the packet
    vpn_packet_t *packet = malloc(sizeof *packet);
    if(!packet) {
        meshlink_errno = MESHLINK_ENOMEM;
        logger(mesh, MESHLINK_ERROR, "Error: channel_send packet memory allocation failed");
        return false;
    }

    packet->probe = false;
    packet->tcp = false;
    packet->len = len + sizeof *hdr;

    hdr = (meshlink_packethdr_t *)packet->data;
    memset(hdr, 0, sizeof *hdr);

    MESHLINK_MUTEX_LOCK(&mesh->mesh_mutex);

    // leave the last byte as 0 to make sure strings are always
    // null-terminated if they are longer than the buffer
    strncpy(hdr->destination, n->name, (sizeof hdr->destination) - 1);
    strncpy(hdr->source, mesh->self->name, (sizeof hdr->source) -1 );

    memcpy(packet->data + sizeof *hdr, data, len);

    mesh->self->in_packets++;
    mesh->self->in_bytes += packet->len;
    int err = route(mesh, mesh->self, packet);
    if(err) {
        if(sockwouldblock(err)) {
            logger(mesh, MESHLINK_WARNING, "Warning: channel_send socket would block, retry later");
        }
        else {
            logger(mesh, MESHLINK_ERROR, "Error: channel_send failed to send packet");
        }
    }

    MESHLINK_MUTEX_UNLOCK(&mesh->mesh_mutex);

=======
        return len;
    }

    // Prepare packet
    vpn_packet_t *packet = prepare_packet(mesh, destination, data, len);
    if(!packet) {
        return UTCP_ERROR;
    }

    MESHLINK_MUTEX_LOCK(&mesh->mesh_mutex);

    mesh->self->in_packets++;
    mesh->self->in_bytes += packet->len;
    int err = route(mesh, mesh->self, packet);

    MESHLINK_MUTEX_UNLOCK(&mesh->mesh_mutex);

    if(err) {
        if(sockwouldblock(err)) {
            logger(mesh, MESHLINK_WARNING, "Warning: channel_send socket would block, retry later");
        }
        else {
            logger(mesh, MESHLINK_ERROR, "Error: channel_send failed to send packet");
        }
    }

>>>>>>> 972b8772
    free(packet);

    return err ? sockwouldblock(err) ? UTCP_WOULDBLOCK : UTCP_ERROR : len;
}

void meshlink_set_channel_receive_cb(meshlink_handle_t *mesh, meshlink_channel_t *channel, meshlink_channel_receive_cb_t cb) {
    if(!mesh || !channel) {
        meshlink_errno = MESHLINK_EINVAL;
        return;
    }

    MESHLINK_MUTEX_LOCK(&mesh->mesh_mutex);

    channel->receive_cb = cb;

    MESHLINK_MUTEX_UNLOCK(&mesh->mesh_mutex);
}

static void channel_receive(meshlink_handle_t *mesh, meshlink_node_t *source, const void *data, size_t len) {
    node_t *n = (node_t *)source;
    if(!n->utcp) {
        logger(NULL, MESHLINK_ERROR, "Error: channel_receive !n->utcp");
        abort();
    }

    // check log level before calling bin2hex since that's an expensive call
    if(mesh->log_level <= MESHLINK_DEBUG) {
        char* hex = xzalloc(len * 2 + 1);
        bin2hex(data, hex, len);
        logger(mesh, MESHLINK_DEBUG, "channel_receive(%p, %p, " PRINT_SIZE_T "): %s\n", n->utcp, data, len, hex);
        free(hex);
    }

    utcp_recv(n->utcp, data, len);
}

static int channel_poll(struct utcp_connection *connection, size_t len) {
    meshlink_channel_t *channel = connection->priv;
    if(!channel) {
        logger(NULL, MESHLINK_ERROR, "Error: channel_poll no channel");
        abort();
    }

    node_t *n = channel->node;
    meshlink_handle_t *mesh = n->mesh;
    meshlink_aio_buffer_t *aio = channel->aio_send;

    logger(mesh, MESHLINK_DEBUG, "channel_poll(%p, " PRINT_SIZE_T ")\n", connection, len);

    int err = 0;
    // If we have AIO buffers queued, use those.
    if(aio) {
        while(aio && len > 0) {
            // AIO buffers are kept until they are ACKd, so some
            // buffers might be completely sent already
            if(aio->done >= aio->len) {
                aio = aio->next;
                continue;
            }

            // Send as much as possible.
            size_t left = aio->len - aio->done;
            if(len < left)
                left = len;
<<<<<<< HEAD
            ssize_t sent = utcp_send(connection, aio->data + aio->done, left);
            if(sent >= 0) {
                aio->done += sent;
                len = sent > len ? 0 : len - sent;
=======
            ssize_t sent = utcp_buffer(connection, aio->data + aio->done, left);
            if(sent != left) {
                if(sent > left) {
                    logger(mesh, MESHLINK_ERROR, "Error: channel_poll utcp_buffer returned %u, while there's only been %u to send!", sent, left);
                    err = UTCP_ERROR;
                    break;
                }
                else if(sent >= 0) {
                    // not all could be sent so the utcp send buffer most likely is full
                    aio->done += sent;
                    err = UTCP_WOULDBLOCK;
                    break;
                }
                else if(sent == UTCP_WOULDBLOCK) {
                    // utcp send buffer is full
                    err = UTCP_WOULDBLOCK;
                    break;
                }
                else {
                    logger(mesh, MESHLINK_ERROR, "Error: channel_poll could not pass data to utcp: utcp_buffer returned %u", sent);
                    err = UTCP_ERROR;
                    break;
                }
>>>>>>> 972b8772
            }
            else if(sent == UTCP_WOULDBLOCK) {
                // utcp send buffer is full
                err = UTCP_WOULDBLOCK;
                break;
            }
            else {
                logger(mesh, MESHLINK_ERROR, "Error: channel_poll could not pass data to utcp: utcp_send returned %u", sent);
                err = UTCP_ERROR;
                break;
            }

            aio->done += sent;
            len = sent > len ? 0 : len - sent;
            aio = aio->next;
        }
    } else {
        if(channel->poll_cb)
            channel->poll_cb(mesh, channel, len);
        else
            utcp_set_poll_cb(connection, NULL);
    }

    return err;
}

static void channel_ack(struct utcp_connection *connection, size_t len) {
    meshlink_channel_t *channel = connection->priv;
    if(!channel) {
        logger(NULL, MESHLINK_ERROR, "Error: channel_ack no channel");
        abort();
    }

    node_t *n = channel->node;
    meshlink_handle_t *mesh = n->mesh;
    meshlink_aio_buffer_t *aio = channel->aio_send;
    meshlink_aio_buffer_t *next = NULL;
    if(!aio)
        return;

    while(aio && len > 0)
    {
        size_t unackd = aio->len - aio->ackd;

        // ACK may cover some of aio and some of aio->next
        size_t ackd = len <= unackd ? len : unackd;
        aio->ackd += ackd;
        len -= ackd;

        next = aio->next;
        // If all data has been ACKd, call the callback and dispose of it.
        if(aio->ackd >= aio->len) {
            // TODO differentiate between 'all ACKd' and 'all sent' callbacks
            // to allow freeing aio->data once it is in utcp send buffer
            if(aio->cb)
                aio->cb(mesh, channel, aio->data, aio->len, aio->priv);
            channel->aio_send = aio->next;
            free(aio);
        }
        aio = next;
    }
}

static bool init_utcp(meshlink_handle_t *mesh, node_t *n) {
    logger(mesh, MESHLINK_WARNING, "utcp_init on node %s", n->name);

    n->utcp = utcp_init(channel_accept, channel_pre_accept, channel_send, n);
    if(!n->utcp) {
        meshlink_errno = errno == ENOMEM ? MESHLINK_ENOMEM : MESHLINK_EINTERNAL;
        return false;
    }

    update_node_mtu(mesh, n);

    return true;
}

void meshlink_set_channel_poll_cb(meshlink_handle_t *mesh, meshlink_channel_t *channel, meshlink_channel_poll_cb_t cb) {

    MESHLINK_MUTEX_LOCK(&mesh->mesh_mutex);

    channel->poll_cb = cb;
    utcp_set_poll_cb(channel->c, (cb || channel->aio_send) ? channel_poll : NULL);

    MESHLINK_MUTEX_UNLOCK(&mesh->mesh_mutex);
}

void meshlink_set_channel_accept_cb(meshlink_handle_t *mesh, meshlink_channel_accept_cb_t cb) {
    if(!mesh) {
        meshlink_errno = MESHLINK_EINVAL;
        return;
    }

    MESHLINK_MUTEX_LOCK(&mesh->mesh_mutex);
    mesh->channel_accept_cb = cb;
    mesh->receive_cb = channel_receive;
    for splay_each(node_t, n, mesh->nodes) {
        if(!n->utcp && n != mesh->self) {
            init_utcp(mesh, n);
        }
    }
    MESHLINK_MUTEX_UNLOCK(&mesh->mesh_mutex);
}

meshlink_channel_t *meshlink_channel_open(meshlink_handle_t *mesh, meshlink_node_t *node, uint16_t port, meshlink_channel_receive_cb_t cb, const void *data, size_t len) {
    if(!mesh || !node) {
        meshlink_errno = MESHLINK_EINVAL;
        return NULL;
    }

    MESHLINK_MUTEX_LOCK(&mesh->mesh_mutex);

    logger(mesh, MESHLINK_WARNING, "meshlink_channel_open(%p, %s, %u, %p, %p, " PRINT_SIZE_T ")\n", mesh, node->name, port, cb, data, len);
    node_t *n = (node_t *)node;
    if(!n->utcp) {
        if(!init_utcp(mesh, n)) {
            MESHLINK_MUTEX_UNLOCK(&mesh->mesh_mutex);
            return NULL;
        }

        mesh->receive_cb = channel_receive;
    }
    meshlink_channel_t *channel = xzalloc(sizeof *channel);
    channel->node = n;
    channel->receive_cb = cb;
    channel->c = utcp_connect(n->utcp, port, channel_recv, channel);
    if(!channel->c) {
        meshlink_errno = errno == ENOMEM ? MESHLINK_ENOMEM : MESHLINK_EINTERNAL;
        free(channel);
        MESHLINK_MUTEX_UNLOCK(&mesh->mesh_mutex);
        return NULL;
    }
    MESHLINK_MUTEX_UNLOCK(&mesh->mesh_mutex);
    return channel;
}

bool meshlink_channel_set_cwnd_max(meshlink_handle_t *mesh, meshlink_channel_t *channel, uint32_t max) {
    if(!mesh || !channel) {
        meshlink_errno = MESHLINK_EINVAL;
        return false;
    }

    return utcp_set_cwnd_max(channel->c, max);
}

bool meshlink_channel_get_cwnd_max(meshlink_handle_t *mesh, meshlink_channel_t *channel, uint32_t *max) {
    if(!mesh || !channel || !channel->c || !max) {
        meshlink_errno = MESHLINK_EINVAL;
        return false;
    }

    return utcp_get_cwnd_max(channel->c, max);
}

bool meshlink_channel_set_rtrx_tolerance(meshlink_handle_t *mesh, meshlink_channel_t *channel, uint32_t tolerance) {
    if(!mesh || !channel) {
        meshlink_errno = MESHLINK_EINVAL;
        return false;
    }

    return utcp_set_rtrx_tolerance(channel->c, tolerance);
}

bool meshlink_channel_get_rtrx_tolerance(meshlink_handle_t *mesh, meshlink_channel_t *channel, uint32_t *tolerance) {
    if(!mesh || !channel || !channel->c) {
        meshlink_errno = MESHLINK_EINVAL;
        return false;
    }

    return utcp_get_rtrx_tolerance(channel->c, tolerance);
}

void meshlink_channel_shutdown(meshlink_handle_t *mesh, meshlink_channel_t *channel, int direction) {
    if(!mesh || !channel) {
        meshlink_errno = MESHLINK_EINVAL;
        return;
    }

    MESHLINK_MUTEX_LOCK(&mesh->mesh_mutex);

    utcp_shutdown(channel->c, direction);

    MESHLINK_MUTEX_UNLOCK(&mesh->mesh_mutex);
}

void meshlink_channel_close(meshlink_handle_t *mesh, meshlink_channel_t *channel) {
    if(!mesh || !channel) {
        meshlink_errno = MESHLINK_EINVAL;
        return;
    }

    MESHLINK_MUTEX_LOCK(&mesh->mesh_mutex);

    utcp_close(channel->c);
    for(meshlink_aio_buffer_t *aio = channel->aio_send, *next; aio; aio = next) {
        next = aio->next;
        if(aio->cb)
            aio->cb(mesh, channel, aio->data, 0, aio->priv);
        free(aio);
    }
    for(meshlink_aio_buffer_t *aio = channel->aio_receive, *next; aio; aio = next) {
        next = aio->next;
        if(aio->cb)
            aio->cb(mesh, channel, aio->data, 0, aio->priv);
        free(aio);
    }
    free(channel);

    MESHLINK_MUTEX_UNLOCK(&mesh->mesh_mutex);
}

ssize_t meshlink_channel_send(meshlink_handle_t *mesh, meshlink_channel_t *channel, const void *data, size_t len) {
    if(!mesh || !channel) {
        meshlink_errno = MESHLINK_EINVAL;
        return -1;
    }

    if(!len)
        return 0;

    if(!data) {
        meshlink_errno = MESHLINK_EINVAL;
        return -1;
    }

    // TODO: more finegrained locking.
    // Ideally we want to put the data into the UTCP connection's send buffer.
    // Then, preferrably only if there is room in the receiver window,
    // kick the meshlink thread to go send packets.

    ssize_t retval;

    MESHLINK_MUTEX_LOCK(&mesh->mesh_mutex);
    if(channel->aio_send)
        retval = 0; // Don't allow direct calls to utcp_send() while we are processing AIO.
    else
        retval = utcp_send(channel->c, data, len);
    MESHLINK_MUTEX_UNLOCK(&mesh->mesh_mutex);

    if(retval < 0)
        meshlink_errno = MESHLINK_ENETWORK;
    return retval;
}

bool meshlink_channel_aio_send(meshlink_handle_t *mesh, meshlink_channel_t *channel, const void *data, size_t len, meshlink_aio_cb_t cb, void *priv) {
    if(!mesh || !channel) {
        meshlink_errno = MESHLINK_EINVAL;
        return false;
    }

    if(!len || !data) {
        meshlink_errno = MESHLINK_EINVAL;
        return false;
    }

    struct meshlink_aio_buffer *aio = xzalloc(sizeof *aio);

    aio->data = (void *)data;
    aio->len = len;
    aio->cb = cb;
    aio->priv = priv;

    MESHLINK_MUTEX_LOCK(&mesh->mesh_mutex);
    struct meshlink_aio_buffer **p = &channel->aio_send;
    while(*p)
        p = &(*p)->next;
    *p = aio;

    utcp_set_poll_cb(channel->c, channel_poll);
    utcp_set_ack_cb(channel->c, channel_ack);
    MESHLINK_MUTEX_UNLOCK(&mesh->mesh_mutex);

    // Wake event loop
<<<<<<< HEAD
    if(!signalio_trigger(&(mesh->loop))) {
=======
    if(!signal_trigger(&(mesh->loop),&(mesh->wakeup))) {
>>>>>>> 972b8772
        logger(mesh, MESHLINK_WARNING, "Warning: meshlink_channel_aio_send data queued but signal_trigger failed");
    }

    return true;
}

bool meshlink_channel_aio_receive(meshlink_handle_t *mesh, meshlink_channel_t *channel, void *data, size_t len, meshlink_aio_cb_t cb, void *priv) {
    if(!mesh || !channel) {
        meshlink_errno = MESHLINK_EINVAL;
        return false;
    }

    if(!len || !data) {
        meshlink_errno = MESHLINK_EINVAL;
        return false;
    }

    struct meshlink_aio_buffer *aio = xzalloc(sizeof *aio);

    aio->data = data;
    aio->len = len;
    aio->cb = cb;
    aio->priv = priv;

    MESHLINK_MUTEX_LOCK(&mesh->mesh_mutex);
    struct meshlink_aio_buffer **p = &channel->aio_receive;
    while(*p)
        p = &(*p)->next;
    *p = aio;
    MESHLINK_MUTEX_UNLOCK(&mesh->mesh_mutex);

    return true;
}

void update_node_status(meshlink_handle_t *mesh, node_t *n) {
    if(n->status.reachable && mesh->channel_accept_cb && !n->utcp)
        init_utcp(mesh, n);
    if(mesh->node_status_cb)
        mesh->node_status_cb(mesh, (meshlink_node_t *)n, n->status.reachable);
}

void update_node_mtu(meshlink_handle_t *mesh, node_t *n) {
    if(!mesh||!n)
        return;

    uint16_t mtu = n->mtu > sizeof(meshlink_packethdr_t)? n->mtu - sizeof(meshlink_packethdr_t): 0;

    // set utcp maximum transmission unit size, determined by net_packet.c probing packets via send_sptps_packet
    // 1500 bytes usable space for the ethernet frame
    // - 20 bytes IPv4-Header
    // -  8 bytes UDP-Header
    // - 19 to 21 bytes encryption (sptps.c send_record_priv / send_record_priv_datagram)
    // - 66 bytes Meshlink packet header ( source & destination node names )
    // - 20 bytes UTCP-Header size subtracted internally by utcp
    // = about 1365 bytes payload left
    if(n->utcp)
        mtu = utcp_update_mtu(n->utcp, mtu);

    if(mesh->node_pmtu_cb)
        mesh->node_pmtu_cb(mesh, (meshlink_node_t *)n, mtu);
}

static void __attribute__((constructor)) meshlink_init(void) {
    crypto_init();
}

static void __attribute__((destructor)) meshlink_exit(void) {
    crypto_exit();
}

/// Device class traits
dev_class_traits_t dev_class_traits[_DEV_CLASS_MAX +1] = {
    { .min_connects = 3, .max_connects = 10000, .edge_weight = 1 },    // DEV_CLASS_BACKBONE
    { .min_connects = 3, .max_connects = 100, .edge_weight = 3 },    // DEV_CLASS_STATIONARY
    { .min_connects = 3, .max_connects = 3, .edge_weight = 6 },        // DEV_CLASS_PORTABLE
    { .min_connects = 1, .max_connects = 1, .edge_weight = 9 },        // DEV_CLASS_UNKNOWN
};<|MERGE_RESOLUTION|>--- conflicted
+++ resolved
@@ -556,27 +556,17 @@
     return true;
 }
 
-<<<<<<< HEAD
-=======
 // @return the sockerrno, 0 on success, -1 on other errors
->>>>>>> 972b8772
 static int invitation_send(void *handle, uint8_t type, const void *data, size_t len) {
     meshlink_handle_t* mesh = handle;
     while(len) {
         int result = send(mesh->sock, data, len, 0);
-<<<<<<< HEAD
-        if(result == -1 && errno == EINTR)
-            continue;
-        else if(result <= 0)
-            return -1;
-=======
         if(result < 0) {
             int err = sockerrno;
             if(err == EINTR)
                 continue;
             return err? err: -1;
         }
->>>>>>> 972b8772
         data += result;
         len -= result;
     }
@@ -1243,32 +1233,18 @@
     // Validate arguments
     if(!mesh || !destination || len >= MAXSIZE - sizeof *hdr) {
         meshlink_errno = MESHLINK_EINVAL;
-<<<<<<< HEAD
-        logger(mesh, MESHLINK_ERROR, "Error: meshlink_send invalid arguments");
-        return false;
-=======
         logger(mesh, MESHLINK_ERROR, "Error: prepare_packet invalid arguments");
         return NULL;
->>>>>>> 972b8772
     }
 
     if(!len)
     {
-<<<<<<< HEAD
-        logger(mesh, MESHLINK_WARNING, "Warning: meshlink_send empty packet dropped");
-        return true;
-=======
         logger(mesh, MESHLINK_WARNING, "Warning: prepare_packet empty packet dropped");
         return NULL;
->>>>>>> 972b8772
     }
 
     if(!data) {
         meshlink_errno = MESHLINK_EINVAL;
-<<<<<<< HEAD
-        logger(mesh, MESHLINK_ERROR, "Error: meshlink_send missing data");
-        return false;
-=======
         logger(mesh, MESHLINK_ERROR, "Error: prepare_packet missing data");
         return NULL;
     }
@@ -1280,20 +1256,14 @@
         bin2hex(data, hex, len);
         logger(mesh, MESHLINK_DEBUG, "prepare_packet(%p, " PRINT_SIZE_T "): %s\n", data, len, hex);
         free(hex);
->>>>>>> 972b8772
     }
 
     // Prepare the packet
     vpn_packet_t *packet = malloc(sizeof *packet);
     if(!packet) {
         meshlink_errno = MESHLINK_ENOMEM;
-<<<<<<< HEAD
-        logger(mesh, MESHLINK_ERROR, "Error: meshlink_send packet memory allocation failed");
-        return false;
-=======
         logger(mesh, MESHLINK_ERROR, "Error: prepare_packet packet memory allocation failed");
         return NULL;
->>>>>>> 972b8772
     }
 
     packet->probe = false;
@@ -1303,17 +1273,10 @@
     hdr = (meshlink_packethdr_t *)packet->data;
     memset(hdr, 0, sizeof *hdr);
 
-<<<<<<< HEAD
-    MESHLINK_MUTEX_LOCK(&mesh->mesh_mutex);
-
-=======
->>>>>>> 972b8772
     // leave the last byte as 0 to make sure strings are always
     // null-terminated if they are longer than the buffer
     strncpy(hdr->destination, destination->name, (sizeof hdr->destination) - 1);
     strncpy(hdr->source, mesh->self->name, (sizeof hdr->source) -1 );
-
-    MESHLINK_MUTEX_UNLOCK(&mesh->mesh_mutex);
 
     memcpy(packet->data + sizeof *hdr, data, len);
 
@@ -1341,32 +1304,11 @@
         return false;
     }
 
-<<<<<<< HEAD
     return true;
 }
 
 bool meshlink_send_from_queue(event_loop_t *loop, meshlink_handle_t *mesh, vpn_packet_t *packet) {
     MESHLINK_MUTEX_LOCK(&(mesh->mesh_mutex));
-=======
-    // Notify event loop
-    if(!signal_trigger(&(mesh->loop),&(mesh->datafromapp))) {
-        logger(mesh, MESHLINK_WARNING, "Warning: meshlink_send packet queued but signal_trigger failed");
-    }
-
-    return true;
-}
-
-void meshlink_send_from_queue(event_loop_t *loop, meshlink_handle_t *mesh) {
-
-    MESHLINK_MUTEX_LOCK(&mesh->mesh_mutex);
-
-    vpn_packet_t *packet = meshlink_queue_peek(&mesh->outpacketqueue);
-    if(!packet) {
-        logger(mesh, MESHLINK_DEBUG, "Warning: no packet queued to be sent");
-        MESHLINK_MUTEX_UNLOCK(&mesh->mesh_mutex);
-        return;
-    }
->>>>>>> 972b8772
 
     mesh->self->in_packets++;
     mesh->self->in_bytes += packet->len;
@@ -1374,30 +1316,13 @@
     if(err) {
         if(sockwouldblock(err)) {
             logger(mesh, MESHLINK_WARNING, "Warning: socket would block, retrying to send packet from queue later");
-<<<<<<< HEAD
             MESHLINK_MUTEX_UNLOCK(&(mesh->mesh_mutex));
             return false;
-=======
-            MESHLINK_MUTEX_UNLOCK(&mesh->mesh_mutex);
-            return;
->>>>>>> 972b8772
         }
         else {
             logger(mesh, MESHLINK_ERROR, "Error: failed to send packet from queue, dropping the packet");
         }
     }
-<<<<<<< HEAD
-=======
-
-    // remove sent packet from queue
-    vpn_packet_t *popped = meshlink_queue_pop(&mesh->outpacketqueue);
-    if( popped != packet ) {
-        // this should never happen but should be recovered by the utcp retransmit anyhow
-        logger(mesh, MESHLINK_ERROR, "Error: popped different packet from the queue than sent");
-    }
-
-    free(popped);
->>>>>>> 972b8772
 
     MESHLINK_MUTEX_UNLOCK(&(mesh->mesh_mutex));
 
@@ -2423,25 +2348,6 @@
 
 // called from utcp ack, set by init_utcp
 static ssize_t channel_send(struct utcp *utcp, const void *data, size_t len) {
-<<<<<<< HEAD
-    meshlink_packethdr_t *hdr;
-
-    // Validate arguments
-    if(!utcp || !utcp->priv || !((node_t*)utcp->priv)->mesh) {
-        meshlink_errno = MESHLINK_EINVAL;
-        logger(NULL, MESHLINK_ERROR, "Error: channel_send invalid arguments");
-        return false;
-    }
-
-    node_t *n = utcp->priv;
-    meshlink_handle_t *mesh = n->mesh;
-
-    if(len >= MAXSIZE - sizeof *hdr) {
-        meshlink_errno = MESHLINK_EINVAL;
-        logger(mesh, MESHLINK_ERROR, "Error: channel_send invalid arguments");
-        return false;
-    }
-=======
     // Validate arguments
     if(!utcp || !utcp->priv ) {
         meshlink_errno = MESHLINK_EINVAL;
@@ -2451,69 +2357,10 @@
 
     node_t *destination = utcp->priv;
     meshlink_handle_t *mesh = destination->mesh;
->>>>>>> 972b8772
 
     if(!len)
     {
         logger(mesh, MESHLINK_WARNING, "Warning: channel_send empty packet dropped");
-<<<<<<< HEAD
-        return true;
-    }
-
-    if(!data) {
-        meshlink_errno = MESHLINK_EINVAL;
-        logger(mesh, MESHLINK_ERROR, "Error: channel_send missing data");
-        return false;
-    }
-
-    // check log level before calling bin2hex since that's an expensive call
-    if(mesh->log_level <= MESHLINK_DEBUG) {
-        // only do this if it will be logged
-        char* hex = xzalloc(len * 2 + 1);
-        bin2hex(data, hex, len);
-        logger(mesh, MESHLINK_DEBUG, "channel_send(%p, %p, " PRINT_SIZE_T "): %s\n", utcp, data, len, hex);
-        free(hex);
-    }
-
-    // Prepare the packet
-    vpn_packet_t *packet = malloc(sizeof *packet);
-    if(!packet) {
-        meshlink_errno = MESHLINK_ENOMEM;
-        logger(mesh, MESHLINK_ERROR, "Error: channel_send packet memory allocation failed");
-        return false;
-    }
-
-    packet->probe = false;
-    packet->tcp = false;
-    packet->len = len + sizeof *hdr;
-
-    hdr = (meshlink_packethdr_t *)packet->data;
-    memset(hdr, 0, sizeof *hdr);
-
-    MESHLINK_MUTEX_LOCK(&mesh->mesh_mutex);
-
-    // leave the last byte as 0 to make sure strings are always
-    // null-terminated if they are longer than the buffer
-    strncpy(hdr->destination, n->name, (sizeof hdr->destination) - 1);
-    strncpy(hdr->source, mesh->self->name, (sizeof hdr->source) -1 );
-
-    memcpy(packet->data + sizeof *hdr, data, len);
-
-    mesh->self->in_packets++;
-    mesh->self->in_bytes += packet->len;
-    int err = route(mesh, mesh->self, packet);
-    if(err) {
-        if(sockwouldblock(err)) {
-            logger(mesh, MESHLINK_WARNING, "Warning: channel_send socket would block, retry later");
-        }
-        else {
-            logger(mesh, MESHLINK_ERROR, "Error: channel_send failed to send packet");
-        }
-    }
-
-    MESHLINK_MUTEX_UNLOCK(&mesh->mesh_mutex);
-
-=======
         return len;
     }
 
@@ -2540,7 +2387,6 @@
         }
     }
 
->>>>>>> 972b8772
     free(packet);
 
     return err ? sockwouldblock(err) ? UTCP_WOULDBLOCK : UTCP_ERROR : len;
@@ -2605,12 +2451,6 @@
             size_t left = aio->len - aio->done;
             if(len < left)
                 left = len;
-<<<<<<< HEAD
-            ssize_t sent = utcp_send(connection, aio->data + aio->done, left);
-            if(sent >= 0) {
-                aio->done += sent;
-                len = sent > len ? 0 : len - sent;
-=======
             ssize_t sent = utcp_buffer(connection, aio->data + aio->done, left);
             if(sent != left) {
                 if(sent > left) {
@@ -2634,17 +2474,6 @@
                     err = UTCP_ERROR;
                     break;
                 }
->>>>>>> 972b8772
-            }
-            else if(sent == UTCP_WOULDBLOCK) {
-                // utcp send buffer is full
-                err = UTCP_WOULDBLOCK;
-                break;
-            }
-            else {
-                logger(mesh, MESHLINK_ERROR, "Error: channel_poll could not pass data to utcp: utcp_send returned %u", sent);
-                err = UTCP_ERROR;
-                break;
             }
 
             aio->done += sent;
@@ -2908,11 +2737,7 @@
     MESHLINK_MUTEX_UNLOCK(&mesh->mesh_mutex);
 
     // Wake event loop
-<<<<<<< HEAD
     if(!signalio_trigger(&(mesh->loop))) {
-=======
-    if(!signal_trigger(&(mesh->loop),&(mesh->wakeup))) {
->>>>>>> 972b8772
         logger(mesh, MESHLINK_WARNING, "Warning: meshlink_channel_aio_send data queued but signal_trigger failed");
     }
 
