--- conflicted
+++ resolved
@@ -1302,12 +1302,6 @@
 
     mesh->self->in_packets++;
     mesh->self->in_bytes += packet->len;
-<<<<<<< HEAD
-    if(!route(mesh, mesh->self, packet)){
-        logger(mesh, MESHLINK_WARNING, "Warning: failed to send packet from queue");
-        MESHLINK_MUTEX_UNLOCK(&mesh->mesh_mutex);
-        return false;
-=======
     int err = route(mesh, mesh->self, packet);
     if(0 != err) {
         if(sockwouldblock(err)) {
@@ -1318,7 +1312,6 @@
         else {
             logger(mesh, MESHLINK_ERROR, "Error: failed to send packet from queue, dropping the packet");
         }
->>>>>>> 95fd744a
     }
 
     // remove sent packet from queue
