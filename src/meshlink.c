--- conflicted
+++ resolved
@@ -1303,11 +1303,7 @@
     mesh->self->in_packets++;
     mesh->self->in_bytes += packet->len;
     int err = route(mesh, mesh->self, packet);
-<<<<<<< HEAD
-    if(0 != err) {
-=======
     if(err) {
->>>>>>> 4930efe6
         if(sockwouldblock(err)) {
             logger(mesh, MESHLINK_WARNING, "Warning: socket would block, retrying to send packet from queue later");
             MESHLINK_MUTEX_UNLOCK(&mesh->mesh_mutex);
