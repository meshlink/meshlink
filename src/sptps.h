/*
    sptps.h -- Simple Peer-to-Peer Security
    Copyright (C) 2014 Guus Sliepen <guus@meshlink.io>

    This program is free software; you can redistribute it and/or modify
    it under the terms of the GNU General Public License as published by
    the Free Software Foundation; either version 2 of the License, or
    (at your option) any later version.

    This program is distributed in the hope that it will be useful,
    but WITHOUT ANY WARRANTY; without even the implied warranty of
    MERCHANTABILITY or FITNESS FOR A PARTICULAR PURPOSE.  See the
    GNU General Public License for more details.

    You should have received a copy of the GNU General Public License along
    with this program; if not, write to the Free Software Foundation, Inc.,
    51 Franklin Street, Fifth Floor, Boston, MA 02110-1301 USA.
*/

#ifndef __SPTPS_H__
#define __SPTPS_H__

#include "system.h"

#include "chacha-poly1305/chacha-poly1305.h"
#include "ecdh.h"
#include "ecdsa.h"
#include "net_defines.h"

#define SPTPS_VERSION 0

// Record types
#define SPTPS_HANDSHAKE 128   // Key exchange and authentication
#define SPTPS_ALERT 129       // Warning or error messages
#define SPTPS_CLOSE 130       // Application closed the connection

// Key exchange states
#define SPTPS_KEX 1           // Waiting for the first Key EXchange record
#define SPTPS_SECONDARY_KEX 2 // Ready to receive a secondary Key EXchange record
#define SPTPS_SIG 3           // Waiting for a SIGnature record
#define SPTPS_ACK 4           // Waiting for an ACKnowledgement record

// max payload size when using SPTPS
// PAYLOAD_MTU
// - 19 to 21 bytes encryption (sptps.c send_record_priv / send_record_priv_datagram)
#define SPTPS_OVERHEAD 19
#define SPTPS_DATAGRAM_OVERHEAD 21
#define SPTPS_MTU (PAYLOAD_MTU - SPTPS_OVERHEAD)
#define SPTPS_DATAGRAM_MTU (PAYLOAD_MTU - SPTPS_DATAGRAM_OVERHEAD)

<<<<<<< HEAD
=======
// @return the sockerrno, 0 on success, -1 on other errors
>>>>>>> 972b8772
typedef int (*send_data_t)(void *handle, uint8_t type, const void *data, size_t len);
typedef bool (*receive_record_t)(void *handle, uint8_t type, const void *data, uint16_t len);

typedef struct sptps {
	bool initiator;
	bool datagram;
	int state;

	char *inbuf;
	size_t buflen;
	uint16_t reclen;

	bool instate;
	chacha_poly1305_ctx_t *incipher;
	uint32_t inseqno;
	uint32_t received;
	unsigned int replaywin;
	char *late;

	bool outstate;
	chacha_poly1305_ctx_t *outcipher;
	uint32_t outseqno;

	ecdsa_t *mykey;
	ecdsa_t *hiskey;
	ecdh_t *ecdh;

	char *mykex;
	char *hiskex;
	char *key;
	char *label;
	size_t labellen;

	void *handle;
	send_data_t send_data;
	receive_record_t receive_record;
} sptps_t;

extern unsigned int sptps_replaywin;
extern void sptps_log_quiet(sptps_t *s, int s_errno, const char *format, va_list ap);
extern void sptps_log_stderr(sptps_t *s, int s_errno, const char *format, va_list ap);
extern void (*sptps_log)(sptps_t *s, int s_errno, const char *format, va_list ap);
extern bool sptps_start(sptps_t *s, void *handle, bool initiator, bool datagram, ecdsa_t *mykey, ecdsa_t *hiskey, const char *label, size_t labellen, send_data_t send_data, receive_record_t receive_record);
extern bool sptps_stop(sptps_t *s);
<<<<<<< HEAD
=======
// @return the sockerrno, 0 on success, -1 on other errors
>>>>>>> 972b8772
extern int sptps_send_record(sptps_t *s, uint8_t type, const void *data, uint16_t len);
extern bool sptps_receive_data(sptps_t *s, const void *data, size_t len);
extern bool sptps_force_kex(sptps_t *s);
extern bool sptps_verify_datagram(sptps_t *s, const void *data, size_t len);
// max pre-encryption payload size
extern uint16_t sptps_maxmtu(sptps_t *s);
// number of bytes of packet needed by sptps for encryption and compression
extern uint16_t sptps_overhead(sptps_t *s);

#endif<|MERGE_RESOLUTION|>--- conflicted
+++ resolved
@@ -48,10 +48,7 @@
 #define SPTPS_MTU (PAYLOAD_MTU - SPTPS_OVERHEAD)
 #define SPTPS_DATAGRAM_MTU (PAYLOAD_MTU - SPTPS_DATAGRAM_OVERHEAD)
 
-<<<<<<< HEAD
-=======
 // @return the sockerrno, 0 on success, -1 on other errors
->>>>>>> 972b8772
 typedef int (*send_data_t)(void *handle, uint8_t type, const void *data, size_t len);
 typedef bool (*receive_record_t)(void *handle, uint8_t type, const void *data, uint16_t len);
 
@@ -96,10 +93,7 @@
 extern void (*sptps_log)(sptps_t *s, int s_errno, const char *format, va_list ap);
 extern bool sptps_start(sptps_t *s, void *handle, bool initiator, bool datagram, ecdsa_t *mykey, ecdsa_t *hiskey, const char *label, size_t labellen, send_data_t send_data, receive_record_t receive_record);
 extern bool sptps_stop(sptps_t *s);
-<<<<<<< HEAD
-=======
 // @return the sockerrno, 0 on success, -1 on other errors
->>>>>>> 972b8772
 extern int sptps_send_record(sptps_t *s, uint8_t type, const void *data, uint16_t len);
 extern bool sptps_receive_data(sptps_t *s, const void *data, size_t len);
 extern bool sptps_force_kex(sptps_t *s);
