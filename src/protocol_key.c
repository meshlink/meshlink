/*
    protocol_key.c -- handle the meta-protocol, key exchange
    Copyright (C) 1999-2005 Ivo Timmermans,
                  2000-2009 Guus Sliepen <guus@tinc-vpn.org>

    This program is free software; you can redistribute it and/or modify
    it under the terms of the GNU General Public License as published by
    the Free Software Foundation; either version 2 of the License, or
    (at your option) any later version.

    This program is distributed in the hope that it will be useful,
    but WITHOUT ANY WARRANTY; without even the implied warranty of
    MERCHANTABILITY or FITNESS FOR A PARTICULAR PURPOSE.  See the
    GNU General Public License for more details.

    You should have received a copy of the GNU General Public License along
    with this program; if not, write to the Free Software Foundation, Inc.,
    51 Franklin Street, Fifth Floor, Boston, MA 02110-1301 USA.
*/

#include "system.h"

#include "splay_tree.h"
#include "cipher.h"
#include "connection.h"
#include "crypto.h"
#include "logger.h"
#include "net.h"
#include "netutl.h"
#include "node.h"
#include "protocol.h"
#include "utils.h"
#include "xalloc.h"

static bool mykeyused = false;

bool send_key_changed() {
<<<<<<< HEAD
	cp();

=======
>>>>>>> 9a2b0f88
	/* Only send this message if some other daemon requested our key previously.
	   This reduces unnecessary key_changed broadcasts.
	 */

	if(!mykeyused)
		return true;

	return send_request(broadcast, "%d %x %s", KEY_CHANGED, rand(), myself->name);
}

<<<<<<< HEAD
bool key_changed_h(connection_t *c, char *request) {
	char name[MAX_STRING_SIZE];
	node_t *n;

	cp();

	if(sscanf(request, "%*d %*x " MAX_STRING, name) != 1) {
		logger(LOG_ERR, _("Got bad %s from %s (%s)"), "KEY_CHANGED",
=======
bool key_changed_h(connection_t *c) {
	char name[MAX_STRING_SIZE];
	node_t *n;

	if(sscanf(c->buffer, "%*d %*x " MAX_STRING, name) != 1) {
		logger(LOG_ERR, "Got bad %s from %s (%s)", "KEY_CHANGED",
>>>>>>> 9a2b0f88
			   c->name, c->hostname);
		return false;
	}

	if(seen_request(request))
		return true;

	n = lookup_node(name);

	if(!n) {
		logger(LOG_ERR, "Got %s from %s (%s) origin %s which does not exist",
			   "KEY_CHANGED", c->name, c->hostname, name);
		return false;
	}

	n->status.validkey = false;
	n->status.waitingforkey = false;

	/* Tell the others */

	if(!tunnelserver)
		forward_request(c, request);

	return true;
}

bool send_req_key(node_t *to) {
<<<<<<< HEAD
	cp();

	return send_request(to->nexthop->connection, "%d %s %s", REQ_KEY, myself->name, to->name);
}

bool req_key_h(connection_t *c, char *request) {
=======
	return send_request(to->nexthop->connection, "%d %s %s", REQ_KEY, myself->name, to->name);
}

bool req_key_h(connection_t *c) {
>>>>>>> 9a2b0f88
	char from_name[MAX_STRING_SIZE];
	char to_name[MAX_STRING_SIZE];
	node_t *from, *to;

<<<<<<< HEAD
	cp();

	if(sscanf(request, "%*d " MAX_STRING " " MAX_STRING, from_name, to_name) != 2) {
		logger(LOG_ERR, _("Got bad %s from %s (%s)"), "REQ_KEY", c->name,
=======
	if(sscanf(c->buffer, "%*d " MAX_STRING " " MAX_STRING, from_name, to_name) != 2) {
		logger(LOG_ERR, "Got bad %s from %s (%s)", "REQ_KEY", c->name,
>>>>>>> 9a2b0f88
			   c->hostname);
		return false;
	}

	from = lookup_node(from_name);

	if(!from) {
		logger(LOG_ERR, "Got %s from %s (%s) origin %s which does not exist in our connection list",
			   "REQ_KEY", c->name, c->hostname, from_name);
		return false;
	}

	to = lookup_node(to_name);

	if(!to) {
		logger(LOG_ERR, "Got %s from %s (%s) destination %s which does not exist in our connection list",
			   "REQ_KEY", c->name, c->hostname, to_name);
		return false;
	}

	/* Check if this key request is for us */

	if(to == myself) {			/* Yes, send our own key back */

		send_ans_key(from);
	} else {
		if(tunnelserver)
			return false;

		if(!to->status.reachable) {
			logger(LOG_WARNING, "Got %s from %s (%s) destination %s which is not reachable",
				"REQ_KEY", c->name, c->hostname, to_name);
			return true;
		}

		send_request(to->nexthop->connection, "%s", request);
	}

	return true;
}

bool send_ans_key(node_t *to) {
<<<<<<< HEAD
	size_t keylen = cipher_keylength(&myself->incipher);
	char key[keylen * 2 + 1];

	cp();

	cipher_open_by_nid(&to->incipher, cipher_get_nid(&myself->incipher));
	digest_open_by_nid(&to->indigest, digest_get_nid(&myself->indigest), digest_length(&myself->indigest));
=======
	char *key;

	// Set key parameters
	to->incipher = myself->incipher;
	to->inkeylength = myself->inkeylength;
	to->indigest = myself->indigest;
	to->inmaclength = myself->inmaclength;
>>>>>>> 9a2b0f88
	to->incompression = myself->incompression;

	randomize(key, keylen);
	cipher_set_key(&to->incipher, key, true);

	bin2hex(key, key, keylen);
	key[keylen * 2] = '\0';

	// Reset sequence number and late packet window
	mykeyused = true;
	to->received_seqno = 0;
	memset(to->late, 0, sizeof(to->late));

	return send_request(to->nexthop->connection, "%d %s %s %s %d %d %zu %d", ANS_KEY,
						myself->name, to->name, key,
						cipher_get_nid(&to->incipher),
						digest_get_nid(&to->indigest),
						digest_length(&to->indigest),
						to->incompression);
}

<<<<<<< HEAD
bool ans_key_h(connection_t *c, char *request) {
=======
bool ans_key_h(connection_t *c) {
>>>>>>> 9a2b0f88
	char from_name[MAX_STRING_SIZE];
	char to_name[MAX_STRING_SIZE];
	char key[MAX_STRING_SIZE];
	int cipher, digest, maclength, compression;
	node_t *from, *to;

<<<<<<< HEAD
	cp();

	if(sscanf(request, "%*d "MAX_STRING" "MAX_STRING" "MAX_STRING" %d %d %d %d",
=======
	if(sscanf(c->buffer, "%*d "MAX_STRING" "MAX_STRING" "MAX_STRING" %d %d %d %d",
>>>>>>> 9a2b0f88
		from_name, to_name, key, &cipher, &digest, &maclength,
		&compression) != 7) {
		logger(LOG_ERR, "Got bad %s from %s (%s)", "ANS_KEY", c->name,
			   c->hostname);
		return false;
	}

	from = lookup_node(from_name);

	if(!from) {
		logger(LOG_ERR, "Got %s from %s (%s) origin %s which does not exist in our connection list",
			   "ANS_KEY", c->name, c->hostname, from_name);
		return false;
	}

	to = lookup_node(to_name);

	if(!to) {
		logger(LOG_ERR, "Got %s from %s (%s) destination %s which does not exist in our connection list",
			   "ANS_KEY", c->name, c->hostname, to_name);
		return false;
	}

	/* Forward it if necessary */

	if(to != myself) {
		if(tunnelserver)
			return false;

		if(!to->status.reachable) {
<<<<<<< HEAD
			logger(LOG_WARNING, _("Got %s from %s (%s) destination %s which is not reachable"),
				   "ANS_KEY", c->name, c->hostname, to_name);
=======
			logger(LOG_WARNING, "Got %s from %s (%s) destination %s which is not reachable",
				"ANS_KEY", c->name, c->hostname, to_name);
>>>>>>> 9a2b0f88
			return true;
		}

		return send_request(to->nexthop->connection, "%s", request);
	}

	/* Check and lookup cipher and digest algorithms */

<<<<<<< HEAD
	if(!cipher_open_by_nid(&from->outcipher, cipher)) {
		logger(LOG_ERR, _("Node %s (%s) uses unknown cipher!"), from->name, from->hostname);
		return false;
=======
	if(cipher) {
		from->outcipher = EVP_get_cipherbynid(cipher);

		if(!from->outcipher) {
			logger(LOG_ERR, "Node %s (%s) uses unknown cipher!", from->name,
				   from->hostname);
			return false;
		}

		if(from->outkeylength != from->outcipher->key_len + from->outcipher->iv_len) {
			logger(LOG_ERR, "Node %s (%s) uses wrong keylength!", from->name,
				   from->hostname);
			return false;
		}
	} else {
		from->outcipher = NULL;
>>>>>>> 9a2b0f88
	}

	if(strlen(key) / 2 != cipher_keylength(&from->outcipher)) {
		logger(LOG_ERR, _("Node %s (%s) uses wrong keylength!"), from->name, from->hostname);
		return false;
	}

<<<<<<< HEAD
	if(!digest_open_by_nid(&from->outdigest, digest, maclength)) {
		logger(LOG_ERR, _("Node %s (%s) uses unknown digest!"), from->name, from->hostname);
		return false;
	}

	if(maclength != digest_length(&from->outdigest)) {
		logger(LOG_ERR, _("Node %s (%s) uses bogus MAC length!"), from->name, from->hostname);
		return false;
=======
		if(!from->outdigest) {
			logger(LOG_ERR, "Node %s (%s) uses unknown digest!", from->name,
				   from->hostname);
			return false;
		}

		if(from->outmaclength > from->outdigest->md_size || from->outmaclength < 0) {
			logger(LOG_ERR, "Node %s (%s) uses bogus MAC length!",
				   from->name, from->hostname);
			return false;
		}
	} else {
		from->outdigest = NULL;
>>>>>>> 9a2b0f88
	}

	if(compression < 0 || compression > 11) {
		logger(LOG_ERR, "Node %s (%s) uses bogus compression level!", from->name, from->hostname);
		return false;
	}
	
	from->outcompression = compression;

<<<<<<< HEAD
	/* Update our copy of the origin's packet key */

	hex2bin(key, key, cipher_keylength(&from->outcipher));
	cipher_set_key(&from->outcipher, key, false);
=======
	if(from->outcipher)
		if(!EVP_EncryptInit_ex(&from->outctx, from->outcipher, NULL, (unsigned char *)from->outkey, (unsigned char *)from->outkey + from->outcipher->key_len)) {
			logger(LOG_ERR, "Error during initialisation of key from %s (%s): %s",
					from->name, from->hostname, ERR_error_string(ERR_get_error(), NULL));
			return false;
		}
>>>>>>> 9a2b0f88

	from->status.validkey = true;
	from->status.waitingforkey = false;
	from->sent_seqno = 0;

	if(from->options & OPTION_PMTU_DISCOVERY && !from->mtuprobes)
		send_mtu_probe(from);

	return true;
}<|MERGE_RESOLUTION|>--- conflicted
+++ resolved
@@ -35,11 +35,6 @@
 static bool mykeyused = false;
 
 bool send_key_changed() {
-<<<<<<< HEAD
-	cp();
-
-=======
->>>>>>> 9a2b0f88
 	/* Only send this message if some other daemon requested our key previously.
 	   This reduces unnecessary key_changed broadcasts.
 	 */
@@ -50,23 +45,12 @@
 	return send_request(broadcast, "%d %x %s", KEY_CHANGED, rand(), myself->name);
 }
 
-<<<<<<< HEAD
 bool key_changed_h(connection_t *c, char *request) {
 	char name[MAX_STRING_SIZE];
 	node_t *n;
 
-	cp();
-
 	if(sscanf(request, "%*d %*x " MAX_STRING, name) != 1) {
-		logger(LOG_ERR, _("Got bad %s from %s (%s)"), "KEY_CHANGED",
-=======
-bool key_changed_h(connection_t *c) {
-	char name[MAX_STRING_SIZE];
-	node_t *n;
-
-	if(sscanf(c->buffer, "%*d %*x " MAX_STRING, name) != 1) {
 		logger(LOG_ERR, "Got bad %s from %s (%s)", "KEY_CHANGED",
->>>>>>> 9a2b0f88
 			   c->name, c->hostname);
 		return false;
 	}
@@ -94,32 +78,16 @@
 }
 
 bool send_req_key(node_t *to) {
-<<<<<<< HEAD
-	cp();
-
 	return send_request(to->nexthop->connection, "%d %s %s", REQ_KEY, myself->name, to->name);
 }
 
 bool req_key_h(connection_t *c, char *request) {
-=======
-	return send_request(to->nexthop->connection, "%d %s %s", REQ_KEY, myself->name, to->name);
-}
-
-bool req_key_h(connection_t *c) {
->>>>>>> 9a2b0f88
 	char from_name[MAX_STRING_SIZE];
 	char to_name[MAX_STRING_SIZE];
 	node_t *from, *to;
 
-<<<<<<< HEAD
-	cp();
-
 	if(sscanf(request, "%*d " MAX_STRING " " MAX_STRING, from_name, to_name) != 2) {
-		logger(LOG_ERR, _("Got bad %s from %s (%s)"), "REQ_KEY", c->name,
-=======
-	if(sscanf(c->buffer, "%*d " MAX_STRING " " MAX_STRING, from_name, to_name) != 2) {
 		logger(LOG_ERR, "Got bad %s from %s (%s)", "REQ_KEY", c->name,
->>>>>>> 9a2b0f88
 			   c->hostname);
 		return false;
 	}
@@ -162,23 +130,11 @@
 }
 
 bool send_ans_key(node_t *to) {
-<<<<<<< HEAD
 	size_t keylen = cipher_keylength(&myself->incipher);
 	char key[keylen * 2 + 1];
 
-	cp();
-
 	cipher_open_by_nid(&to->incipher, cipher_get_nid(&myself->incipher));
 	digest_open_by_nid(&to->indigest, digest_get_nid(&myself->indigest), digest_length(&myself->indigest));
-=======
-	char *key;
-
-	// Set key parameters
-	to->incipher = myself->incipher;
-	to->inkeylength = myself->inkeylength;
-	to->indigest = myself->indigest;
-	to->inmaclength = myself->inmaclength;
->>>>>>> 9a2b0f88
 	to->incompression = myself->incompression;
 
 	randomize(key, keylen);
@@ -200,24 +156,14 @@
 						to->incompression);
 }
 
-<<<<<<< HEAD
 bool ans_key_h(connection_t *c, char *request) {
-=======
-bool ans_key_h(connection_t *c) {
->>>>>>> 9a2b0f88
 	char from_name[MAX_STRING_SIZE];
 	char to_name[MAX_STRING_SIZE];
 	char key[MAX_STRING_SIZE];
 	int cipher, digest, maclength, compression;
 	node_t *from, *to;
 
-<<<<<<< HEAD
-	cp();
-
 	if(sscanf(request, "%*d "MAX_STRING" "MAX_STRING" "MAX_STRING" %d %d %d %d",
-=======
-	if(sscanf(c->buffer, "%*d "MAX_STRING" "MAX_STRING" "MAX_STRING" %d %d %d %d",
->>>>>>> 9a2b0f88
 		from_name, to_name, key, &cipher, &digest, &maclength,
 		&compression) != 7) {
 		logger(LOG_ERR, "Got bad %s from %s (%s)", "ANS_KEY", c->name,
@@ -248,13 +194,8 @@
 			return false;
 
 		if(!to->status.reachable) {
-<<<<<<< HEAD
-			logger(LOG_WARNING, _("Got %s from %s (%s) destination %s which is not reachable"),
+			logger(LOG_WARNING, "Got %s from %s (%s) destination %s which is not reachable",
 				   "ANS_KEY", c->name, c->hostname, to_name);
-=======
-			logger(LOG_WARNING, "Got %s from %s (%s) destination %s which is not reachable",
-				"ANS_KEY", c->name, c->hostname, to_name);
->>>>>>> 9a2b0f88
 			return true;
 		}
 
@@ -263,59 +204,24 @@
 
 	/* Check and lookup cipher and digest algorithms */
 
-<<<<<<< HEAD
 	if(!cipher_open_by_nid(&from->outcipher, cipher)) {
-		logger(LOG_ERR, _("Node %s (%s) uses unknown cipher!"), from->name, from->hostname);
-		return false;
-=======
-	if(cipher) {
-		from->outcipher = EVP_get_cipherbynid(cipher);
-
-		if(!from->outcipher) {
-			logger(LOG_ERR, "Node %s (%s) uses unknown cipher!", from->name,
-				   from->hostname);
-			return false;
-		}
-
-		if(from->outkeylength != from->outcipher->key_len + from->outcipher->iv_len) {
-			logger(LOG_ERR, "Node %s (%s) uses wrong keylength!", from->name,
-				   from->hostname);
-			return false;
-		}
-	} else {
-		from->outcipher = NULL;
->>>>>>> 9a2b0f88
+		logger(LOG_ERR, "Node %s (%s) uses unknown cipher!", from->name, from->hostname);
+		return false;
 	}
 
 	if(strlen(key) / 2 != cipher_keylength(&from->outcipher)) {
-		logger(LOG_ERR, _("Node %s (%s) uses wrong keylength!"), from->name, from->hostname);
-		return false;
-	}
-
-<<<<<<< HEAD
+		logger(LOG_ERR, "Node %s (%s) uses wrong keylength!", from->name, from->hostname);
+		return false;
+	}
+
 	if(!digest_open_by_nid(&from->outdigest, digest, maclength)) {
-		logger(LOG_ERR, _("Node %s (%s) uses unknown digest!"), from->name, from->hostname);
+		logger(LOG_ERR, "Node %s (%s) uses unknown digest!", from->name, from->hostname);
 		return false;
 	}
 
 	if(maclength != digest_length(&from->outdigest)) {
-		logger(LOG_ERR, _("Node %s (%s) uses bogus MAC length!"), from->name, from->hostname);
-		return false;
-=======
-		if(!from->outdigest) {
-			logger(LOG_ERR, "Node %s (%s) uses unknown digest!", from->name,
-				   from->hostname);
-			return false;
-		}
-
-		if(from->outmaclength > from->outdigest->md_size || from->outmaclength < 0) {
-			logger(LOG_ERR, "Node %s (%s) uses bogus MAC length!",
-				   from->name, from->hostname);
-			return false;
-		}
-	} else {
-		from->outdigest = NULL;
->>>>>>> 9a2b0f88
+		logger(LOG_ERR, "Node %s (%s) uses bogus MAC length!", from->name, from->hostname);
+		return false;
 	}
 
 	if(compression < 0 || compression > 11) {
@@ -325,19 +231,10 @@
 	
 	from->outcompression = compression;
 
-<<<<<<< HEAD
 	/* Update our copy of the origin's packet key */
 
 	hex2bin(key, key, cipher_keylength(&from->outcipher));
 	cipher_set_key(&from->outcipher, key, false);
-=======
-	if(from->outcipher)
-		if(!EVP_EncryptInit_ex(&from->outctx, from->outcipher, NULL, (unsigned char *)from->outkey, (unsigned char *)from->outkey + from->outcipher->key_len)) {
-			logger(LOG_ERR, "Error during initialisation of key from %s (%s): %s",
-					from->name, from->hostname, ERR_error_string(ERR_get_error(), NULL));
-			return false;
-		}
->>>>>>> 9a2b0f88
 
 	from->status.validkey = true;
 	from->status.waitingforkey = false;
