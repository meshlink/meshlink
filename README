--- conflicted
+++ resolved
@@ -1,14 +1,7 @@
-<<<<<<< HEAD
 This is the README file for tinc version 1.1-cvs. Installation
 instructions may be found in the INSTALL file.
 
-tinc is Copyright (C) 1998-2007 by:
-=======
-This is the README file for tinc version 1.0.9. Installation
-instructions may be found in the INSTALL file.
-
-tinc is Copyright (C) 1998-2008 by:
->>>>>>> 43fa7283
+tinc is Copyright (C) 1998-2009 by:
 
 Ivo Timmermans,
 Guus Sliepen <guus@tinc-vpn.org>,
@@ -62,11 +55,7 @@
 Compatibility
 -------------
 
-<<<<<<< HEAD
 Version 1.1-cvs is compatible with 1.0pre8, 1.0 and later, but not with older
-=======
-Version 1.0.9 is compatible with 1.0pre8, 1.0 and later, but not with older
->>>>>>> 43fa7283
 versions of tinc.
 
 
