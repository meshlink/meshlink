--- conflicted
+++ resolved
@@ -1,10 +1,9 @@
-<<<<<<< HEAD
 Version 1.1-cvs              Work in progress
 
  * Use libevent to handle I/O events and timeouts.
 
  * Use splay trees instead of AVL trees.
-=======
+
 Version 1.0.14               not released yet
 
  * Fixed reading configuration files that do not end with a newline. Again.
@@ -20,7 +19,6 @@
    nodes.
 
  * Ensure tinc never sends symbolic names for ports over the wire.
->>>>>>> 4766359e
 
 Version 1.0.12               Feb  3 2010
 
