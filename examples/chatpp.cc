#include <stdio.h>
#include <stdlib.h>
#include <string.h>
#include <strings.h>
#include "../src/meshlink++.h"

class ChatMesh : public meshlink::mesh
{
public:
	void log(meshlink::log_level_t level, const char *text) {
		const char *levelstr[] = {"DEBUG", "INFO", "WARNING", "ERROR", "CRITICAL"};
		fprintf(stderr, "%s: %s\n", levelstr[level], text);
		}

	void receive(meshlink::node *source, const void *data, size_t len) {
		const char *msg = (const char *)data;
	
		if(!len || msg[len - 1]) {
			fprintf(stderr, "Received invalid data from %s\n", source->name);
			return;
		}
		
		printf("%s says: %s\n", source->name, msg);
	}

	void node_status(meshlink::node *node, bool reachable) {
		if(reachable)
			printf("%s joined.\n", node->name);
		else
			printf("%s left.\n", node->name);
	}
};

static meshlink::node **nodes;
static size_t nnodes;

static void parse_command(meshlink::mesh *mesh, char *buf) {
	char *arg = strchr(buf, ' ');
	if(arg)
		*arg++ = 0;

	if(!strcasecmp(buf, "invite")) {
		char *invitation;

		if(!arg) {
			fprintf(stderr, "/invite requires an argument!\n");
			return;
		}

		invitation = mesh->invite(arg);
		if(!invitation) {
			fprintf(stderr, "Could not invite '%s': %s\n", arg, meshlink::strerror());
			return;
		}

		printf("Invitation for %s: %s\n", arg, invitation);
		free(invitation);
	} else if(!strcasecmp(buf, "join")) {
		if(!arg) {
			fprintf(stderr, "/join requires an argument!\n");
			return;
		}

		if(!mesh->join(arg))
			fprintf(stderr, "Could not join using invitation: %s\n", meshlink::strerror());
		else
			fprintf(stderr, "Invitation accepted!\n");
	} else if(!strcasecmp(buf, "kick")) {
		if(!arg) {
			fprintf(stderr, "/kick requires an argument!\n");
			return;
		}

		meshlink::node *node = mesh->get_node(arg);
		if(!node) {
			fprintf(stderr, "Error looking up '%s': %s\n", arg, meshlink::strerror());
			return;
		}

		mesh->blacklist(node);

		printf("Node '%s' blacklisted.\n", arg);
	} else if(!strcasecmp(buf, "who")) {
		if(!arg) {
			nodes = mesh->get_all_nodes(nodes, &nnodes);
			if(!nodes) {
				fprintf(stderr, "Could not get list of nodes: %s\n", meshlink::strerror());
			} else {
				printf("%zu known nodes:", nnodes);
				for(size_t i = 0; i < nnodes; i++)
					printf(" %s", nodes[i]->name);
				printf("\n");
			}
		} else {
			meshlink::node *node = mesh->get_node(arg);
			if(!node) {
				fprintf(stderr, "Error looking up '%s': %s\n", arg, meshlink::strerror());
			} else {
				printf("Node %s found\n", arg);
			}
		}
	} else if(!strcasecmp(buf, "quit")) {
		printf("Bye!\n");
		fclose(stdin);
	} else if(!strcasecmp(buf, "help")) {
		printf(
			"<name>: <message>     Send a message to the given node.\n"
			"                      Subsequent messages don't need the <name>: prefix.\n"
			"/invite <name>        Create an invitation for a new node.\n"
			"/join <invitation>    Join an existing mesh using an invitation.\n"
			"/kick <name>          Blacklist the given node.\n"
			"/who [<name>]         List all nodes or show information about the given node.\n"
			"/quit                 Exit this program.\n"
			);
	} else {
		fprintf(stderr, "Unknown command '/%s'\n", buf);
	}
}

static void parse_input(meshlink::mesh *mesh, char *buf) {
	static meshlink::node *destination;
	size_t len;

	if(!buf)
		return;

	// Remove newline.

	len = strlen(buf);

	if(len && buf[len - 1] == '\n')
		buf[--len] = 0;

	if(len && buf[len - 1] == '\r')
		buf[--len] = 0;

	// Ignore empty lines.

	if(!len)
		return;

	// Commands start with '/'

	if(*buf == '/')
		return parse_command(mesh, buf + 1);

	// Lines in the form "name: message..." set the destination node.

	char *msg = buf;
	char *colon = strchr(buf, ':');

	if(colon) {
		*colon = 0;
		msg = colon + 1;
		if(*msg == ' ')
			msg++;

		destination = mesh->get_node(buf);
		if(!destination) {
			fprintf(stderr, "Error looking up '%s': %s\n", buf, meshlink::strerror());
			return;
		}
	}

	if(!destination) {
		fprintf(stderr, "Who are you talking to? Write 'name: message...'\n");
		return;
	}

	if(!mesh->send(destination, msg, strlen(msg) + 1)) {
		fprintf(stderr, "Could not send message to '%s': %s\n", destination->name, meshlink::strerror());
		return;
	}

	printf("Message sent to '%s'.\n", destination->name);
}


int main(int argc, char *argv[]) {
	const char *confbase = ".chat";
	const char *nick = NULL;
	char buf[1024];

	if(argc > 1)
		confbase = argv[1];

	if(argc > 2)
		nick = argv[2];

<<<<<<< HEAD
	ChatMesh* mesh = meshlink::open<ChatMesh>(confbase, nick);
=======
	meshlink::mesh *mesh = meshlink::open(confbase, nick, "chatpp");
>>>>>>> 130b8c0b
	if(!mesh) {
		fprintf(stderr, "Could not open MeshLink: %s\n", meshlink::strerror());
		return 1;
	}

	if(!mesh->start()) {
		fprintf(stderr, "Could not start MeshLink: %s\n", meshlink::strerror());
		return 1;
	}

	printf("Chat started.\nType /help for a list of commands.\n");

	while(fgets(buf, sizeof buf, stdin))
		parse_input(mesh, buf);

	printf("Chat stopping.\n");

	mesh->stop();
	meshlink::close(mesh);

	return 0;
}<|MERGE_RESOLUTION|>--- conflicted
+++ resolved
@@ -187,11 +187,8 @@
 	if(argc > 2)
 		nick = argv[2];
 
-<<<<<<< HEAD
-	ChatMesh* mesh = meshlink::open<ChatMesh>(confbase, nick);
-=======
-	meshlink::mesh *mesh = meshlink::open(confbase, nick, "chatpp");
->>>>>>> 130b8c0b
+	ChatMesh* mesh = meshlink::open<ChatMesh>(confbase, nick, "chatpp");
+
 	if(!mesh) {
 		fprintf(stderr, "Could not open MeshLink: %s\n", meshlink::strerror());
 		return 1;
