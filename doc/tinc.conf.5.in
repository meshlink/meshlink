.Dd 2009-03-05
.Dt TINC.CONF 5
.\" Manual page created by:
.\" Ivo Timmermans
.\" Guus Sliepen <guus@tinc-vpn.org>

.Sh NAME
.Nm tinc.conf
.Nd tinc daemon configuration

.Sh DESCRIPTION
The files in the
.Pa @sysconfdir@/tinc/
directory contain runtime and security information for the tinc daemon.

.Sh NETWORKS
It is perfectly ok for you to run more than one tinc daemon.
However, in its default form,
you will soon notice that you can't use two different configuration files without the
.Fl c
option.

.Pp
We have thought of another way of dealing with this: network names.
This means that you call
.Nm
with the
.Fl n
option, which will assign a name to this daemon.

.Pp
The effect of this is that the daemon will set its configuration root to
.Pa @sysconfdir@/tinc/ Ns Ar NETNAME Ns Pa / ,
where 
.Ar NETNAME
is your argument to the
.Fl n
option.
You'll notice that messages appear in syslog as coming from
.Nm tincd. Ns Ar NETNAME .

.Pp
However, it is not strictly necessary that you call tinc with the
.Fl n
option.
In this case, the network name would just be empty,
and it will be used as such.
.Nm tinc
now looks for files in
.Pa @sysconfdir@/tinc/ ,
instead of 
.Pa @sysconfdir@/tinc/ Ns Ar NETNAME Ns Pa / ;
the configuration file should be
.Pa @sysconfdir@/tinc/tinc.conf ,
and the host configuration files are now expected to be in
.Pa @sysconfdir@/tinc/hosts/ .

.Pp
But it is highly recommended that you use this feature of
.Nm tinc ,
because it will be so much clearer whom your daemon talks to.
Hence, we will assume that you use it.

.Sh NAMES
Each tinc daemon should have a name that is unique in the network which it will be part of.
The name will be used by other tinc daemons for identification.
The name has to be declared in the
.Pa @sysconfdir@/tinc/ Ns Ar NETNAME Ns Pa /tinc.conf
file.

.Pp
To make things easy,
choose something that will give unique and easy to remember names to your tinc daemon(s).
You could try things like hostnames, owner surnames or location names.

.Sh PUBLIC/PRIVATE KEYS
You should use 
.Ic tincd -K
to generate public/private keypairs.
It will generate two keys.
The private key should be stored in a separate file
.Pa @sysconfdir@/tinc/ Ns Ar NETNAME Ns Pa /rsa_key.priv
\-\- where 
.Ar NETNAME
stands for the network (see 
.Sx NETWORKS )
above.
The public key should be stored in the host configuration file
.Pa @sysconfdir@/tinc/ Ns Ar NETNAME Ns Pa /hosts/ Ns Va NAME
\-\- where
.Va NAME
stands for the name of the local tinc daemon (see
.Sx NAMES ) .

.Sh SERVER CONFIGURATION
The server configuration of the daemon is done in the file
.Pa @sysconfdir@/tinc/ Ns Ar NETNAME Ns Pa /tinc.conf .
This file consists of comments (lines started with a
.Li # )
or assignments in the form of:

.Pp
.Va Variable Li = Ar Value .

.Pp
The variable names are case insensitive, and any spaces, tabs,
newlines and carriage returns are ignored.
Note: it is not required that you put in the 
.Li =
sign, but doing so improves readability.
If you leave it out, remember to replace it with at least one space character.

.Pp
Here are all valid variables, listed in alphabetical order.
The default value is given between parentheses.
.Bl -tag -width indent

.It Va AddressFamily Li = ipv4 | ipv6 | any Pq any
This option affects the address family of listening and outgoing sockets.
If
.Qq any
is selected, then depending on the operating system both IPv4 and IPv6 or just
IPv6 listening sockets will be created.

.It Va BindToAddress Li = Ar address Bq experimental
If your computer has more than one IPv4 or IPv6 address,
.Nm tinc
will by default listen on all of them for incoming connections.
It is possible to bind only to a single address with this variable.

.Pp
This option may not work on all platforms.

.It Va BindToInterface Li = Ar interface Bq experimental
If your computer has more than one network interface,
.Nm tinc
will by default listen on all of them for incoming connections.
It is possible to bind only to a single interface with this variable.

.Pp
This option may not work on all platforms.

.It Va ConnectTo Li = Ar name
Specifies which other tinc daemon to connect to on startup.
Multiple
.Va ConnectTo
variables may be specified,
in which case outgoing connections to each specified tinc daemon are made.
The names should be known to this tinc daemon
(i.e., there should be a host configuration file for the name on the
.Va ConnectTo
line).

.Pp
If you don't specify a host with
.Va ConnectTo ,
.Nm tinc
won't try to connect to other daemons at all,
and will instead just listen for incoming connections.

.It Va Device Li = Ar device Po Pa /dev/tap0 , Pa /dev/net/tun No or other depending on platform Pc
The virtual network device to use.
.Nm tinc
will automatically detect what kind of device it is.
Note that you can only use one device per daemon.
Under Windows, use
.Va Interface
instead of
.Va Device .
The info pages of the tinc package contain more information
about configuring the virtual network device.
<<<<<<< HEAD
=======

.It Va DeviceType Li = tun | tunnohead | tunifhead | tap Po only supported on BSD platforms Pc
The type of the virtual network device.
Tinc will normally automatically select the right type, and this option should not be used.
However, in case tinc does not seem to correctly interpret packets received from the virtual network device,
using this option might help.
.Bl -tag -width indent

.It tun
Set type to tun.
Depending on the platform, this can either be with or without an address family header (see below).

.It tunnohead
Set type to tun without an address family header.
Tinc will expect packets read from the virtual network device to start with an IP header.
On some platforms IPv6 packets cannot be read from or written to the device in this mode.

.It tunifhead
Set type to tun with an address family header.
Tinc will expect packets read from the virtual network device
to start with a four byte header containing the address family,
followed by an IP header.
This mode should support both IPv4 and IPv6 packets.

.It tap
Set type to tap.
Tinc will expect packets read from the virtual network device
to start with an Ethernet header.
.El

.It Va GraphDumpFile Li = Ar filename Bq experimental
If this option is present,
.Nm tinc
will dump the current network graph to the file
.Ar filename
every minute, unless there were no changes to the graph.
The file is in a format that can be read by graphviz tools.
If
.Ar filename
starts with a pipe symbol |,
then the rest of the filename is interpreted as a shell command
that is executed, the graph is then sent to stdin.

>>>>>>> 43fa7283
.It Va Hostnames Li = yes | no Pq no
This option selects whether IP addresses (both real and on the VPN) should
be resolved. Since DNS lookups are blocking, it might affect tinc's
efficiency, even stopping the daemon for a few seconds every time it does
a lookup if your DNS server is not responding.

.Pp
This does not affect resolving hostnames to IP addresses from the
host configuration files.

.It Va Interface Li = Ar interface
Defines the name of the interface corresponding to the virtual network device.
Depending on the operating system and the type of device this may or may not actually set the name of the interface.
Under Windows, this variable is used to select which network interface will be used.
If you specified a
.Va Device ,
this variable is almost always already correctly set.

.It Va KeyExpire Li = Ar seconds Pq 3600
This option controls the period the encryption keys used to encrypt the data are valid.
It is common practice to change keys at regular intervals to make it even harder for crackers,
even though it is thought to be nearly impossible to crack a single key.

.It Va MACExpire Li = Ar seconds Pq 600
This option controls the amount of time MAC addresses are kept before they are removed.
This only has effect when
.Va Mode
is set to
.Qq switch .

.It Va MaxTimeout Li = Ar seconds Pq 900
This is the maximum delay before trying to reconnect to other tinc daemons.

.It Va Mode Li = router | switch | hub Pq router
This option selects the way packets are routed to other daemons.
.Bl -tag -width indent

.It router
In this mode
.Va Subnet
variables in the host configuration files will be used to form a routing table.
Only unicast packets of routable protocols (IPv4 and IPv6) are supported in this mode.

.Pp
This is the default mode, and unless you really know you need another mode, don't change it.

.It switch
In this mode the MAC addresses of the packets on the VPN will be used to
dynamically create a routing table just like an Ethernet switch does.
Unicast, multicast and broadcast packets of every protocol that runs over Ethernet are supported in this mode
at the cost of frequent broadcast ARP requests and routing table updates.

.Pp
This mode is primarily useful if you want to bridge Ethernet segments.

.It hub
This mode is almost the same as the switch mode, but instead
every packet will be broadcast to the other daemons
while no routing table is managed.
.El

.It Va Name Li = Ar name Bq required
This is the name which identifies this tinc daemon.
It must be unique for the virtual private network this daemon will connect to.

.It Va PingInterval Li = Ar seconds Pq 60
The number of seconds of inactivity that
.Nm tinc
will wait before sending a probe to the other end.

.It Va PingTimeout Li = Ar seconds Pq 5
The number of seconds to wait for a response to pings or to allow meta
connections to block. If the other end doesn't respond within this time,
the connection is terminated,
and the others will be notified of this.

.It Va PriorityInheritance Li = yes | no Po no Pc Bq experimental
When this option is enabled the value of the TOS field of tunneled IPv4 packets
will be inherited by the UDP packets that are sent out.

.It Va PrivateKey Li = Ar key Bq obsolete
The private RSA key of this tinc daemon.
It will allow this tinc daemon to authenticate itself to other daemons.

.It Va PrivateKeyFile Li = Ar filename Po Pa @sysconfdir@/tinc/ Ns Ar NETNAME Ns Pa /rsa_key.priv Pc
The file in which the private RSA key of this tinc daemon resides.
Note that there must be exactly one of
.Va PrivateKey
or
.Va PrivateKeyFile
specified in the configuration file.

.It Va TunnelServer Li = yes | no Po no Pc Bq experimental
When this option is enabled tinc will no longer forward information between other tinc daemons,
and will only allow nodes and subnets on the VPN which are present in the
.Pa @sysconfdir@/tinc/ Ns Ar NETNAME Ns Pa /hosts/
directory.
.El

.Sh HOST CONFIGURATION FILES
The host configuration files contain all information needed
to establish a connection to those hosts.
A host configuration file is also required for the local tinc daemon,
it will use it to read in it's listen port, public key and subnets.

.Pp
The idea is that these files are portable.
You can safely mail your own host configuration file to someone else.
That other person can then copy it to his own hosts directory,
and now his tinc daemon will be able to connect to your tinc daemon.
Since host configuration files only contain public keys,
no secrets are revealed by sending out this information.
.Bl -tag -width indent

.It Va Address Li = Ar address Bq recommended
The IP address or hostname of this tinc daemon on the real network.
This will only be used when trying to make an outgoing connection to this tinc daemon.
Multiple
.Va Address
variables can be specified, in which case each address will be tried until a working
connection has been established.

.It Va Cipher Li = Ar cipher Pq blowfish
The symmetric cipher algorithm used to encrypt UDP packets.
Any cipher supported by OpenSSL is recognised.
Furthermore, specifying
.Qq none
will turn off packet encryption.
It is best to use only those ciphers which support CBC mode.

.It Va Compression Li = Ar level Pq 0
This option sets the level of compression used for UDP packets.
Possible values are 0 (off), 1 (fast zlib) and any integer up to 9 (best zlib),
10 (fast lzo) and 11 (best lzo).

.It Va Digest Li = Ar digest Pq sha1
The digest algorithm used to authenticate UDP packets.
Any digest supported by OpenSSL is recognised.
Furthermore, specifying
.Qq none
will turn off packet authentication.

.It Va IndirectData Li = yes | no Pq no
This option specifies whether other tinc daemons besides the one you specified with
.Va ConnectTo
can make a direct connection to you.
This is especially useful if you are behind a firewall
and it is impossible to make a connection from the outside to your tinc daemon.
Otherwise, it is best to leave this option out or set it to no.

.It Va MACLength Li = Ar length Pq 4
The length of the message authentication code used to authenticate UDP packets.
Can be anything from
.Qq 0
up to the length of the digest produced by the digest algorithm.

.It Va PMTU Li = Ar mtu Po 1514 Pc
This option controls the initial path MTU to this node.

.It Va PMTUDiscovery Li = yes | no Po yes Pc
When this option is enabled, tinc will try to discover the path MTU to this node.
After the path MTU has been discovered, it will be enforced on the VPN.

.It Va Port Li = Ar port Pq 655
The port number on which this tinc daemon is listening for incoming connections.

.It Va PublicKey Li = Ar key Bq obsolete
The public RSA key of this tinc daemon.
It will be used to cryptographically verify it's identity and to set up a secure connection.

.It Va PublicKeyFile Li = Ar filename Bq obsolete
The file in which the public RSA key of this tinc daemon resides.

.Pp
From version 1.0pre4 on
.Nm tinc
will store the public key directly into the host configuration file in PEM format,
the above two options then are not necessary.
Either the PEM format is used, or exactly one of the above two options must be specified
in each host configuration file,
if you want to be able to establish a connection with that host.

.It Va Subnet Li = Ar address Ns Op Li / Ns Ar prefixlength Ns Op Li # Ns Ar weight
The subnet which this tinc daemon will serve.
.Nm tinc
tries to look up which other daemon it should send a packet to by searching the appropriate subnet.
If the packet matches a subnet,
it will be sent to the daemon who has this subnet in his host configuration file.
Multiple
.Va Subnet
variables can be specified.

.Pp
Subnets can either be single MAC, IPv4 or IPv6 addresses,
in which case a subnet consisting of only that single address is assumed,
or they can be a IPv4 or IPv6 network address with a prefixlength.
Shorthand notations are not supported.
For example, IPv4 subnets must be in a form like 192.168.1.0/24,
where 192.168.1.0 is the network address and 24 is the number of bits set in the netmask.
Note that subnets like 192.168.1.1/24 are invalid!
Read a networking HOWTO/FAQ/guide if you don't understand this.
IPv6 subnets are notated like fec0:0:0:1:0:0:0:0/64.
MAC addresses are notated like 0:1a:2b:3c:4d:5e.

.Pp
A Subnet can be given a weight to indicate its priority over identical Subnets
owned by different nodes.  The default weight is 10. Lower values indicate
higher priority. Packets will be sent to the node with the highest priority,
unless that node is not reachable, in which case the node with the next highest
priority will be tried, and so on.

.It Va TCPOnly Li = yes | no Pq no
If this variable is set to yes,
then the packets are tunnelled over the TCP connection instead of a UDP connection.
This is especially useful for those who want to run a tinc daemon
from behind a masquerading firewall,
or if UDP packet routing is disabled somehow.
Setting this options also implicitly sets IndirectData.
.El

.Sh SCRIPTS
Apart from reading the server and host configuration files,
tinc can also run scripts at certain moments.
Under Windows (not Cygwin), the scripts should have the extension
.Pa .bat .
.Bl -tag -width indent

.It Pa @sysconfdir@/tinc/ Ns Ar NETNAME Ns Pa /tinc-up
This is the most important script.
If it is present it will be executed right after the tinc daemon has been started and has connected to the virtual network device.
It should be used to set up the corresponding network interface,
but can also be used to start other things.
Under Windows you can use the Network Connections control panel instead of creating this script.

.It Pa @sysconfdir@/tinc/ Ns Ar NETNAME Ns Pa /tinc-down
This script is started right before the tinc daemon quits.

.It Pa @sysconfdir@/tinc/ Ns Ar NETNAME Ns Pa /hosts/ Ns Ar HOST Ns Pa -up
This script is started when the tinc daemon with name
.Ar HOST
becomes reachable.

.It Pa @sysconfdir@/tinc/ Ns Ar NETNAME Ns Pa /hosts/ Ns Ar HOST Ns Pa -down
This script is started when the tinc daemon with name
.Ar HOST
becomes unreachable.

.It Pa @sysconfdir@/tinc/ Ns Ar NETNAME Ns Pa /host-up
This script is started when any host becomes reachable.

.It Pa @sysconfdir@/tinc/ Ns Ar NETNAME Ns Pa /host-down
This script is started when any host becomes unreachable.

.It Pa @sysconfdir@/tinc/ Ns Ar NETNAME Ns Pa /subnet-up
This script is started when a Subnet becomes reachable.
The Subnet and the node it belongs to are passed in environment variables.

.It Pa @sysconfdir@/tinc/ Ns Ar NETNAME Ns Pa /subnet-down
This script is started when a Subnet becomes unreachable.
.El

.Pp
The scripts are started without command line arguments, but can make use of certain environment variables.
Under UNIX like operating systems the names of environment variables must be preceded by a
.Li $ 
in scripts.
Under Windows, in
.Pa .bat
files, they have to be put between
.Li %
signs.
.Bl -tag -width indent

.It Ev NETNAME
If a netname was specified, this environment variable contains it.

.It Ev NAME
Contains the name of this tinc daemon.

.It Ev DEVICE
Contains the name of the virtual network device that tinc uses.

.It Ev INTERFACE
Contains the name of the virtual network interface that tinc uses.
This should be used for commands like
.Pa ifconfig .

.It Ev NODE
When a host becomes (un)reachable, this is set to its name.
If a subnet becomes (un)reachable, this is set to the owner of that subnet.

.It Ev REMOTEADDRESS
When a host becomes (un)reachable, this is set to its real address.

.It Ev REMOTEPORT
When a host becomes (un)reachable, this is set to the port number it uses for communication with other tinc daemons.

.It Ev SUBNET
When a subnet becomes (un)reachable, this is set to the subnet.
.El

.Sh FILES
The most important files are:
.Bl -tag -width indent

.It Pa @sysconfdir@/tinc/
The top directory for configuration files.

.It Pa @sysconfdir@/tinc/ Ns Ar NETNAME Ns Pa /tinc.conf
The default name of the server configuration file for net
.Ar NETNAME .

.It Pa @sysconfdir@/tinc/ Ns Ar NETNAME Ns Pa /hosts/
Host configuration files are kept in this directory.

.It Pa @sysconfdir@/tinc/ Ns Ar NETNAME Ns Pa /tinc-up
If an executable file with this name exists,
it will be executed right after the tinc daemon has connected to the virtual network device.
It can be used to set up the corresponding network interface.

.It Pa @sysconfdir@/tinc/ Ns Ar NETNAME Ns Pa /tinc-down
If an executable file with this name exists,
it will be executed right before the tinc daemon is going to close
its connection to the virtual network device.
.El

.Sh SEE ALSO
.Xr tincd 8 ,
.Pa http://www.tinc-vpn.org/ ,
.Pa http://www.linuxdoc.org/LDP/nag2/ .

.Pp
The full documentation for
.Nm tinc
is maintained as a Texinfo manual.
If the info and tinc programs are properly installed at your site, the command
.Ic info tinc
should give you access to the complete manual.

.Pp
.Nm tinc
comes with ABSOLUTELY NO WARRANTY.
This is free software, and you are welcome to redistribute it under certain conditions;
see the file COPYING for details.<|MERGE_RESOLUTION|>--- conflicted
+++ resolved
@@ -169,8 +169,6 @@
 .Va Device .
 The info pages of the tinc package contain more information
 about configuring the virtual network device.
-<<<<<<< HEAD
-=======
 
 .It Va DeviceType Li = tun | tunnohead | tunifhead | tap Po only supported on BSD platforms Pc
 The type of the virtual network device.
@@ -214,7 +212,6 @@
 then the rest of the filename is interpreted as a shell command
 that is executed, the graph is then sent to stdin.
 
->>>>>>> 43fa7283
 .It Va Hostnames Li = yes | no Pq no
 This option selects whether IP addresses (both real and on the VPN) should
 be resolved. Since DNS lookups are blocking, it might affect tinc's
