--- conflicted
+++ resolved
@@ -43,11 +43,7 @@
 @cindex copyright
 This is the info manual for @value{PACKAGE} version @value{VERSION}, a Virtual Private Network daemon.
 
-<<<<<<< HEAD
-Copyright @copyright{} 1998-2007 Ivo Timmermans,
-=======
 Copyright @copyright{} 1998-2009 Ivo Timmermans,
->>>>>>> 43fa7283
 Guus Sliepen <guus@@tinc-vpn.org> and
 Wessel Dankers <wsl@@tinc-vpn.org>.
 
@@ -819,8 +815,6 @@
 Note that you can only use one device per daemon.
 See also @ref{Device files}.
 
-<<<<<<< HEAD
-=======
 @cindex DeviceType
 @item DeviceType = <tun|tunnohead|tunifhead|tap> (only supported on BSD platforms)
 The type of the virtual network device.
@@ -863,7 +857,6 @@
 then the rest of the filename is interpreted as a shell command
 that is executed, the graph is then sent to stdin.
 
->>>>>>> 43fa7283
 @cindex Hostnames
 @item Hostnames = <yes|no> (no)
 This option selects whether IP addresses (both real and on the VPN)
